--- conflicted
+++ resolved
@@ -403,9 +403,6 @@
         annotation_class = cuboid_annotation.annotation_class
         assert_annotation_class(annotation_class, "Person", "cuboid")
 
-<<<<<<< HEAD
-    def it_imports_bbox_vectors(annotations_file_path: Path, classes_file_path: Path):
-=======
     def it_raises_if_polygon_has_missing_points(annotations_file_path: Path, classes_file_path: Path):
         annotations_json: str = """
           {
@@ -430,22 +427,11 @@
         assert "'polygon' is not one of ['point']" in str(error.value)
 
     def it_imports_polygon_vectors(annotations_file_path: Path, classes_file_path: Path):
->>>>>>> 5a26072d
 
         annotations_json: str = """
          {
             "instances": [
                {
-<<<<<<< HEAD
-                  "type": "bbox",
-                  "classId": 1,
-                  "points": {
-                     "x1": 1642.9,
-                     "x2": 1920,
-                     "y1": 516.5,
-                     "y2": 734
-                  }
-=======
                   "type": "polygon",
                   "classId": 1,
                   "points": [
@@ -456,7 +442,6 @@
                      1053.8,
                      585.4
                   ]
->>>>>>> 5a26072d
                }
             ],
             "metadata": {
@@ -482,13 +467,6 @@
 
         assert annotation_file.annotations
 
-<<<<<<< HEAD
-        bbox_annotation: Annotation = cast(Annotation, annotation_file.annotations.pop())
-        assert_bbox(bbox_annotation, 1642.9, 516.5, 217.5, 277.1)
-
-        annotation_class = bbox_annotation.annotation_class
-        assert_annotation_class(annotation_class, "Person", "bounding_box")
-=======
         polygon_annotation: Annotation = cast(Annotation, annotation_file.annotations.pop())
         assert_polygon(
             polygon_annotation, [{"x": 1053, "y": 587.2}, {"x": 1053.1, "y": 586}, {"x": 1053.8, "y": 585.4}],
@@ -496,7 +474,51 @@
 
         annotation_class = polygon_annotation.annotation_class
         assert_annotation_class(annotation_class, "Person", "polygon")
->>>>>>> 5a26072d
+
+    def it_imports_bbox_vectors(annotations_file_path: Path, classes_file_path: Path):
+
+        annotations_json: str = """
+         {
+            "instances": [
+               {
+                  "type": "bbox",
+                  "classId": 1,
+                  "points": {
+                     "x1": 1642.9,
+                     "x2": 1920,
+                     "y1": 516.5,
+                     "y2": 734
+                  }
+               }
+            ],
+            "metadata": {
+               "name": "demo-image-0.jpg"
+            }
+         }
+      """
+        classes_json: str = """
+       [
+          {"name": "Person", "id": 1}
+       ]
+       """
+
+        annotations_file_path.write_text(annotations_json)
+        classes_file_path.write_text(classes_json)
+
+        annotation_file: Optional[AnnotationFile] = parse_path(annotations_file_path)
+        assert annotation_file is not None
+        assert annotation_file.path == annotations_file_path
+        assert annotation_file.filename == "demo-image-0.jpg"
+        assert annotation_file.annotation_classes
+        assert annotation_file.remote_path == "/"
+
+        assert annotation_file.annotations
+
+        bbox_annotation: Annotation = cast(Annotation, annotation_file.annotations.pop())
+        assert_bbox(bbox_annotation, 1642.9, 516.5, 217.5, 277.1)
+
+        annotation_class = bbox_annotation.annotation_class
+        assert_annotation_class(annotation_class, "Person", "bounding_box")
 
 
 def assert_cuboid(annotation: Annotation, cuboid: CuboidData) -> None:
