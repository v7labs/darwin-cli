# Darwin
Official library to manage datasets along with 
[V7 Darwin annotation platform](https://darwin.v7labs.com).

Darwin-py can both be used from the [command line](#usage-as-a-command-line-interface-cli) and as a [python library](#usage-as-a-python-library).

Main functions are (but not limited to):

- Client authentication
- Listing local and remote datasets
- Create/remove datasets
- Upload/download data to/from remote datasets
- Direct integration with pytorch dataloaders (See [torch/README.md](darwin/torch/README.md))

Support tested for python 3.7.

## Installation

```
pip install darwin-py
```
You can now type `darwin` in your terminal and access the command line interface.


---

## Usage as a Command Line Interface (CLI)

Once installed, `darwin` is accessible as a command line tool.
A useful way to navigate the CLI usage is through the help command `-h/--help` which will 
provide additional information for each command available. 


### Client Authentication 

To perform remote operations on Darwin you first need to authenticate.
This requires a [team-specific API-key](https://darwin.v7labs.com/?settings=api-keys).  
If you do not already have a Darwin account, you can [contact us](https://www.v7labs.com/contact) and we can set one up for you.

To start the authentication process:

```
$ darwin authenticate
API key: 
Make example-team the default team? [y/N] y
Datasets directory [~/.darwin/datasets]: 
Authentication succeeded.
```

You will be then prompted to enter your API-key, whether you want to set the corresponding team as 
default and finally the desired location on the local file system for the datasets of that team.
This process will create a configuration file at `~/.darwin/config.yaml`.
This file will be updated with future authentications for different teams.


### Listing local and remote datasets 

Lists a summary of local existing projects
```
$ darwin dataset local
NAME            IMAGES     SYNC_DATE         SIZE
mydataset       112025     yesterday     159.2 GB
```

Lists a summary of remote datasets accessible by the current user.

```
$ darwin dataset remote
NAME                 IMAGES     PROGRESS
example-team/mydataset     112025        73.0%
```


### Create/remove a dataset 

To create an empty dataset remotely:

```
$ darwin dataset create test
Dataset 'test' (example-team/test) has been created.
Access at https://darwin.v7labs.com/datasets/579
``` 

The dataset will be created in the team you're authenticated for.

To delete the project on the server:
```
$ darwin dataset remove test
About to delete example-team/test on darwin.
Do you want to continue? [y/N] y
```


### Upload/download data to/from a remote dataset 

Uploads data to an existing remote project.
It takes the dataset name and a single image (or directory) with images/videos to upload as 
parameters. 

The `-e/--exclude` argument allows to indicate file extension/s to be ignored from the data_dir. 
e.g.: `-e .jpg`

For videos, the frame rate extraction rate can be specified by adding `--fps <frame_rate>`

Supported extensions:
-  Video files: [`.mp4`, `.bpm`, `.mov` formats].
-  Image files [`.jpg`, `.jpeg`, `.png` formats].

```
$ darwin dataset push test /path/to/folder/with/images
100%|████████████████████████| 2/2 [00:01<00:00,  1.27it/s] 
```


Before we can download a dataset we first need to generate a release

```
$ darwin dataset export test 0.1
Dataset test successfully exported to example-team/test:0.1
```

This version is immutable, if new images / annotations have been added you will have to create a new release to included them.

To list all available releases

```
$ darwin dataset releases test
NAME                           IMAGES     CLASSES                   EXPORT_DATE
example-team/test:0.1               4           0     2019-12-07 11:37:35+00:00
```
<<<<<<< HEAD

To finally download the dataset (images and annotations):

```
$ darwin dataset pull example-team/test
Pulling project example-project:latest
Downloading: 100%|########################################################| 3/3 [00:03<00:00,  4.11it/s]
$ darwin dataset path example-team/test
~/.darwin/datasets/test
```





## Table of Arguments

| parser          | parameter                | type               | required  |
| --------------- | ------------------------ | -----------------  | --------- |
| `authenticate`  |                          |                    |           |
| `team`          |                          |                    |           |
|                 | `team_name`              | str                | False     |
|                 | `-l`, `--list`           |                    | False     |
| `create`        | `project_name`           | str                | True      |
| `local`         |                          |                    |           |
| `path`          | `project_name`           | str/int            | True      |
| `pull`          | `project_name`           | str/int            | True      |
| `remote`        |                          | str                |           |
| `remove`        | `project_name`           | str                | True      |
|                 | `-r` `--remote`          | str                | True      |
| `url`           | `project_name`           | str                |           |
| `push`          | `project_name`           | str                | True      |
|                 | `files`                  | str                | True      |
|                 | `-e`, `--exclude`        | str                |           |
|                 | `--fps`                  | int                |           |
=======
$ darwin dataset pull test 
Dataset example-team/test:versionname downloaded at /directory/choosen/at/authentication/time.
```


---
## Usage as a Python library

The framework is designed to be usable as a standalone python library.
Usage can be inferred from looking at the operations performed in `darwin/cli_functions.py`.
A minimal example to download a dataset is provided below and a more extensive one can be found in 
[darwin_demo.py](./darwin_demo.py).

```python
from darwin.client import Client

client = Client.local() # use the configuration in ~/.darwin/config.yaml
dataset = client.get_remote_dataset("example-team/test")
dataset.pull() # downloads annotations and images for the latest exported version
```


See [torch/README.md](darwin/torch/README.md) for how to integrate darwin datasets directly in torch.
>>>>>>> 81ffbc44
<|MERGE_RESOLUTION|>--- conflicted
+++ resolved
@@ -128,43 +128,7 @@
 NAME                           IMAGES     CLASSES                   EXPORT_DATE
 example-team/test:0.1               4           0     2019-12-07 11:37:35+00:00
 ```
-<<<<<<< HEAD
 
-To finally download the dataset (images and annotations):
-
-```
-$ darwin dataset pull example-team/test
-Pulling project example-project:latest
-Downloading: 100%|########################################################| 3/3 [00:03<00:00,  4.11it/s]
-$ darwin dataset path example-team/test
-~/.darwin/datasets/test
-```
-
-
-
-
-
-## Table of Arguments
-
-| parser          | parameter                | type               | required  |
-| --------------- | ------------------------ | -----------------  | --------- |
-| `authenticate`  |                          |                    |           |
-| `team`          |                          |                    |           |
-|                 | `team_name`              | str                | False     |
-|                 | `-l`, `--list`           |                    | False     |
-| `create`        | `project_name`           | str                | True      |
-| `local`         |                          |                    |           |
-| `path`          | `project_name`           | str/int            | True      |
-| `pull`          | `project_name`           | str/int            | True      |
-| `remote`        |                          | str                |           |
-| `remove`        | `project_name`           | str                | True      |
-|                 | `-r` `--remote`          | str                | True      |
-| `url`           | `project_name`           | str                |           |
-| `push`          | `project_name`           | str                | True      |
-|                 | `files`                  | str                | True      |
-|                 | `-e`, `--exclude`        | str                |           |
-|                 | `--fps`                  | int                |           |
-=======
 $ darwin dataset pull test 
 Dataset example-team/test:versionname downloaded at /directory/choosen/at/authentication/time.
 ```
@@ -187,5 +151,4 @@
 ```
 
 
-See [torch/README.md](darwin/torch/README.md) for how to integrate darwin datasets directly in torch.
->>>>>>> 81ffbc44
+See [torch/README.md](darwin/torch/README.md) for how to integrate darwin datasets directly in torch.