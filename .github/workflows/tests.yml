--- conflicted
+++ resolved
@@ -64,7 +64,6 @@
           pip install --editable ".[test,ml,medical,dev]"
           pip install pytest pytest-describe
       - name: Run Tests
-<<<<<<< HEAD
         run: python -m pytest -W ignore::DeprecationWarning
   e2e:
     strategy:
@@ -96,10 +95,4 @@
         run: python -m pytest e2e_tests -W ignore::DeprecationWarning
         env:
           E2E_API_KEY: ${{ secrets.E2E_API_KEY }}
-          E2E_ENVIRONMENT: ${{ secrets.E2E_ENVIRONMENT }}
-
-
-      
-=======
-        run: python -m pytest -W ignore::DeprecationWarning
->>>>>>> 901cbc6c
+          E2E_ENVIRONMENT: ${{ secrets.E2E_ENVIRONMENT }}