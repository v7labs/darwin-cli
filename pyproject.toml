--- conflicted
+++ resolved
@@ -1,10 +1,6 @@
 [tool.poetry]
 name = "darwin-py"
-<<<<<<< HEAD
-version = "0.8.18" # update this when you change the version - See: https://peps.python.org/pep-0440/
-=======
 version = "0.8.19" # update this when you change the version - See: https://peps.python.org/pep-0440/
->>>>>>> 8ab9c06c
 description = "Library and command line interface for darwin.v7labs.com"
 homepage = "https://docs.v7labs.com/reference/getting-started-2"
 documentation = "https://darwin-py-sdk.v7labs.com/index.html"
@@ -51,11 +47,7 @@
 flake8-pyproject = {version = "^1.2.2", extras = ["test", "dev"], python = ">=3.8.1,<3.11"}
 debugpy = {version = "^1.6.5", extras = ["dev"]}
 types-requests = {version = "^2.28.11.8", extras = ["dev"]}
-<<<<<<< HEAD
-mpire = {version = "^2.6.0", extras = ["dev", "test"]}
-=======
 mpire = {version = "^2.7.0"}
->>>>>>> 8ab9c06c
 tqdm = "^4.64.1"
 
 [tool.poetry.extras]
