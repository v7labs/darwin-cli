from dataclasses import dataclass, field
from pathlib import Path
from typing import Any, Callable, Dict, Iterator, List, Optional, Set, Tuple, Union

from darwin.path_utils import construct_full_path

Point = Dict[str, float]
BoundingBox = Dict[str, float]
Polygon = List[Point]
ComplexPolygon = List[Polygon]
Node = Dict[str, Any]
EllipseData = Dict[str, Any]
CuboidData = Dict[str, Any]
KeyFrame = Dict[str, Any]
Segment = List[int]

DarwinVersionNumber = Tuple[int, int, int]

PathLike = Union[str, Path]
Team = Dict[str, Any]

ErrorHandler = Callable[[int, str], None]


@dataclass(frozen=True)
class Feature:
    """Structured payload of a Feature record on V7 Darwin"""

    name: str
    enabled: bool


@dataclass(frozen=True, eq=True)
class AnnotationClass:
    name: str
    annotation_type: str
    annotation_internal_type: Optional[str] = None


@dataclass(frozen=True, eq=True)
class SubAnnotation:
    annotation_type: str
    data: Any


@dataclass(frozen=True, eq=True)
class Annotation:
    annotation_class: AnnotationClass
    data: Any
    subs: List[SubAnnotation] = field(default_factory=list)

    def get_sub(self, annotation_type: str) -> Optional[SubAnnotation]:
        for sub in self.subs:
            if sub.annotation_type == annotation_type:
                return sub
        return None


@dataclass(frozen=True, eq=True)
class VideoAnnotation:
    annotation_class: AnnotationClass
    frames: Dict[int, Any]
    keyframes: List[KeyFrame]
    segments: List[Segment]
    interpolated: bool

    def get_data(
        self, only_keyframes: bool = True, post_processing: Callable[[Annotation, Any], Any] = None
    ) -> Dict[str, Any]:
        if not post_processing:
            post_processing = lambda annotation, data: data

        return {
            "frames": {
                frame: {
                    **post_processing(
                        self.frames[frame],
                        {self.frames[frame].annotation_class.annotation_type: self.frames[frame].data},
                    ),
                    **{"keyframe": self.keyframes[frame]},
                }
                for frame in self.frames
                if not only_keyframes or self.keyframes[frame]
            },
            "segments": self.segments,
            "interpolated": self.interpolated,
        }


@dataclass
class AnnotationFile:
    path: Path
    filename: str
    annotation_classes: Set[AnnotationClass]
    annotations: List[Annotation]
    is_video: bool = False
    image_width: Optional[int] = None
    image_height: Optional[int] = None
    image_url: Optional[str] = None
    workview_url: Optional[str] = None
    seq: Optional[int] = None
    frame_urls: Optional[List[str]] = None
    remote_path: Optional[str] = None

    @property
    def full_path(self) -> str:
        return construct_full_path(self.remote_path, self.filename)


def make_bounding_box(
    class_name: str, x: float, y: float, w: float, h: float, subs: Optional[List[SubAnnotation]] = None
) -> Annotation:
    return Annotation(
        AnnotationClass(class_name, "bounding_box"),
        {"x": round(x, 3), "y": round(y, 3), "w": round(w, 3), "h": round(h, 3)},
        subs or [],
    )


def make_tag(class_name: str, subs: Optional[List[SubAnnotation]] = None) -> Annotation:
    return Annotation(AnnotationClass(class_name, "tag"), {}, subs or [])


def make_polygon(
<<<<<<< HEAD
    class_name: str,
    point_path: List[Point],
    bounding_box: Optional[Dict] = None,
    subs: Optional[List[SubAnnotation]] = None,
):
=======
    class_name: str, point_path: List[Point], bounding_box: Optional[Dict], subs: Optional[List[SubAnnotation]] = None
) -> Annotation:
>>>>>>> 72859a61
    return Annotation(
        AnnotationClass(class_name, "polygon"),
        _maybe_add_bounding_box_data({"path": point_path}, bounding_box),
        subs or [],
    )


def make_complex_polygon(
    class_name: str,
    point_paths: List[List[Point]],
    bounding_box: Optional[Dict] = None,
    subs: Optional[List[SubAnnotation]] = None,
) -> Annotation:
    return Annotation(
        AnnotationClass(class_name, "complex_polygon", "polygon"),
        _maybe_add_bounding_box_data({"paths": point_paths}, bounding_box),
        subs or [],
    )


def make_keypoint(class_name: str, x: float, y: float, subs: Optional[List[SubAnnotation]] = None) -> Annotation:
    return Annotation(AnnotationClass(class_name, "keypoint"), {"x": x, "y": y}, subs or [])


def make_line(class_name: str, path: List[Point], subs: Optional[List[SubAnnotation]] = None) -> Annotation:
    return Annotation(AnnotationClass(class_name, "line"), {"path": path}, subs or [])


def make_skeleton(class_name: str, nodes: List[Node], subs: Optional[List[SubAnnotation]] = None) -> Annotation:
    return Annotation(AnnotationClass(class_name, "skeleton"), {"nodes": nodes}, subs or [])


def make_ellipse(class_name: str, parameters: EllipseData, subs: Optional[List[SubAnnotation]] = None) -> Annotation:
    return Annotation(AnnotationClass(class_name, "ellipse"), parameters, subs or [])


def make_cuboid(class_name: str, cuboid: CuboidData, subs: Optional[List[SubAnnotation]] = None) -> Annotation:
    return Annotation(AnnotationClass(class_name, "cuboid"), cuboid, subs or [])


def make_instance_id(value: int) -> SubAnnotation:
    return SubAnnotation("instance_id", value)


def make_attributes(attributes: Any) -> SubAnnotation:
    return SubAnnotation("attributes", attributes)


def make_text(text: str) -> SubAnnotation:
    return SubAnnotation("text", text)


def make_keyframe(annotation: Annotation, idx: int) -> KeyFrame:
    return {"idx": idx, "annotation": annotation}


def make_video(keyframes: List[KeyFrame], start, end) -> Annotation:
    first_annotation: Annotation = keyframes[0]["annotation"]
    return Annotation(
        first_annotation.annotation_class,
        {
            "frames": {
                keyframe["idx"]: {
                    **{first_annotation.annotation_class.annotation_type: keyframe["annotation"].data},
                    **{"keyframe": True},
                }
                for keyframe in keyframes
            },
            "interpolated": False,
            "segments": [[start, end]],
        },
    )


def make_video_annotation(
    frames: Dict[int, Any], keyframes: List[KeyFrame], segments: List[Segment], interpolated: bool
) -> VideoAnnotation:
    first_annotation: Annotation = list(frames.values())[0]
    if not all(frame.annotation_class.name == first_annotation.annotation_class.name for frame in frames.values()):
        raise ValueError("invalid argument to make_video_annotation")

    return VideoAnnotation(first_annotation.annotation_class, frames, keyframes, segments, interpolated)


def _maybe_add_bounding_box_data(data: Dict[str, Any], bounding_box: Optional[Dict]) -> Dict[str, Any]:
    if bounding_box:
        data["bounding_box"] = {
            "x": bounding_box["x"],
            "y": bounding_box["y"],
            "w": bounding_box["w"],
            "h": bounding_box["h"],
        }
    return data


ExportParser = Callable[[Iterator[AnnotationFile], Path], None]
ExporterFormat = Tuple[str, ExportParser]

ImportParser = Callable[[Path], Union[List[AnnotationFile], AnnotationFile, None]]
ImporterFormat = Tuple[str, ImportParser]<|MERGE_RESOLUTION|>--- conflicted
+++ resolved
@@ -122,16 +122,8 @@
 
 
 def make_polygon(
-<<<<<<< HEAD
-    class_name: str,
-    point_path: List[Point],
-    bounding_box: Optional[Dict] = None,
-    subs: Optional[List[SubAnnotation]] = None,
-):
-=======
     class_name: str, point_path: List[Point], bounding_box: Optional[Dict], subs: Optional[List[SubAnnotation]] = None
 ) -> Annotation:
->>>>>>> 72859a61
     return Annotation(
         AnnotationClass(class_name, "polygon"),
         _maybe_add_bounding_box_data({"path": point_path}, bounding_box),
