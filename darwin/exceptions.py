--- conflicted
+++ resolved
@@ -3,7 +3,7 @@
 from textwrap import dedent
 from typing import List
 
-from jsonschema.exceptions import ValidationError
+from jsonschema.exceptions import ValidationError as jscValidationError
 
 from darwin.datatypes import AnnotationFileVersion
 
@@ -134,7 +134,6 @@
     """
 
 
-<<<<<<< HEAD
 class MissingSchema(Exception):
     """
     Used to indicate a problem loading or finding the schema
@@ -159,7 +158,7 @@
     Used to indicate error while validation JSON annotation files.
     """
 
-    def __init__(self, parent_error: ValidationError, file_path: Path):
+    def __init__(self, parent_error: jscValidationError, file_path: Path):
         """
         Parameters
         ----------
@@ -182,7 +181,37 @@
 
     def __init__(
         self, file_path: Path, supported_versions: List[AnnotationFileVersion], detected_version: AnnotationFileVersion
-=======
+    ):
+        """
+        Parameters
+        ----------
+        file_path: Path
+            Path to annotation file that failed to validate.
+
+        supported_versions: List[AnnotationFileVersion]
+            todo
+
+        detected_version: AnnotationFileVersion
+            todo
+        """
+        self.file_path = file_path
+        self.detected_version = detected_version
+        self.supported_versions = list(map(str, supported_versions))
+
+    def __str__(self) -> str:
+        return dedent(
+            f"""\
+            Unable to find JSON schema for annotation file: '{self.file_path}'
+
+            Given annotation file should have either:
+                * optional `schema_ref` field with URL to JSON schema
+                * `version` field set to one of supported natively versions: {self.supported_versions}
+
+            Detected annotation file version is: '{self.detected_version}'.
+            """
+        )
+
+
 class UnknownExportVersion(Exception):
     """Used when dataset version is not recognized."""
 
@@ -214,9 +243,7 @@
         annotation_type: str
             The unsupported annotation type.
         """
-        super().__init__(
-            f"Unsupported annotation type {annotation_type} for {import_type} import"
-        )
+        super().__init__(f"Unsupported annotation type {annotation_type} for {import_type} import")
         self.import_type = import_type
         self.annotation_type = annotation_type
 
@@ -228,42 +255,13 @@
 
     def __init__(
         self,
->>>>>>> e4ce4edc
     ):
         """
         Parameters
         ----------
-<<<<<<< HEAD
-        file_path: Path
-            Path to annotation file that failed to validate.
-
-        supported_versions: List[AnnotationFileVersion]
-            todo
-
-        detected_version: AnnotationFileVersion
-            todo
-        """
-        self.file_path = file_path
-        self.detected_version = detected_version
-        self.supported_versions = list(map(str, supported_versions))
-
-    def __str__(self) -> str:
-        return dedent(
-            f"""\
-            Unable to find JSON schema for annotation file: '{self.file_path}'
-
-            Given annotation file should have either:
-                * optional `schema_ref` field with URL to JSON schema
-                * `version` field set to one of supported natively versions: {self.supported_versions}
-
-            Detected annotation file version is: '{self.detected_version}'.
-            """
-        )
-=======
         import_type: str
             The type of import, e.g. "dataloop".
         annotation_type: str
             The unsupported annotation type.
         """
-        super().__init__("Complex polygons not yet supported for dataloop import")
->>>>>>> e4ce4edc
+        super().__init__("Complex polygons not yet supported for dataloop import")