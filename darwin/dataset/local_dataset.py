--- conflicted
+++ resolved
@@ -161,11 +161,7 @@
                 continue
             else:
                 raise ValueError(
-<<<<<<< HEAD
-                    f"Annotation ({annotation_path}) does not have a corresponding image {image_path}"
-=======
                     f"Annotation ({annotation_filepath}) does not have a corresponding image"
->>>>>>> 6dd88b6d
                 )
 
     def _initial_setup(self, dataset_path, release_name):
@@ -509,15 +505,7 @@
     """
 
     if partition is None:
-<<<<<<< HEAD
-        return (
-            str(e.relative_to(annotations_dir).parent / e.stem)
-            for e in sorted(annotations_dir.glob("**/*.json"))
-        )
-=======
         return (str(e) for e in sorted(annotations_dir.glob("**/*.json")))
->>>>>>> 6dd88b6d
-
     if split_type == "random":
         split_filename = f"{split_type}_{partition}.txt"
     elif split_type == "stratified":
