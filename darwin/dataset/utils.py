--- conflicted
+++ resolved
@@ -47,11 +47,7 @@
     annotation_files: List,
     lists_path: Path,
     annotation_type: str,
-<<<<<<< HEAD
-        add_background: Optional[bool] = False,
-=======
     add_background: Optional[bool] = False,
->>>>>>> e5733698
 ):
     """
     Support function to extract classes and save the output to file
@@ -297,11 +293,7 @@
         # STRATIFIED SPLIT ON TAGS
         # Stratify
         idx_to_classes_tag = make_class_list(
-<<<<<<< HEAD
             "classes_tag.txt", annotation_files, lists_path, "tag"
-=======
-            "classes_tag.txt", annotation_files, lists_path, "tag",
->>>>>>> e5733698
         )
         if len(idx_to_classes_tag) > 0:
             train_indices, val_indices, test_indices = _stratify_samples(
