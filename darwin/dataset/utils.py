import itertools
import json
import multiprocessing as mp
import os
import sys
from collections import defaultdict
from pathlib import Path
from typing import Generator, Iterable, List, Optional, Union
import warnings

import numpy as np
from tqdm import tqdm

from darwin.utils import SUPPORTED_IMAGE_EXTENSIONS, is_image_extension_allowed
from darwin.exceptions import NotFound


def get_release_path(dataset_path: Path, release_name: Optional[str] = None):
    """
    Given a dataset path and a release name, returns the path to the release

    Parameters
    ----------
    dataset_path
        Path to the location of the dataset on the file system
    release_name: str
        Version of the dataset

    Returns
    -------
    release_path: Path
        Path to the location of the dataset release on the file system
    """
    assert dataset_path is not None

    if not release_name:
        release_name = "latest"
    releases_dir = dataset_path / "releases"

    if not releases_dir.exists():
        warnings.warn("darwin-py has adopted a new folder structure and the old structure will be depecrated. "
                      f"Migrate this dataset by running: `darwin dataset migrate`", DeprecationWarning)
        return dataset_path

    release_path = releases_dir / release_name
    if not release_path.exists():
        raise NotFound(
<<<<<<< HEAD
            f"Local copy of release {release_name} not found: Pull this release from Darwin using pull() "
            "or use a different version"
=======
            f"Local copy of release {release_name} not found: "
            f"Pull this release from Darwin using 'darwin dataset pull DATASET:{release_name}' "
            f"or use a different release."
>>>>>>> 71ad1f30
        )
    return release_path


def ensure_sklearn_imported(requester):
    try:
        import sklearn
    except ImportError:
        print(f"`{requester}` requires sklearn to be installed, pip install scikit-learn")
        sys.exit(0)


def extract_classes(annotations_path: Path, annotation_type: str):
    """
    Given a the GT as json files extracts all classes and an maps images index to classes

    Parameters
    ----------
    annotations_files: Path
        Path to the json files with the GT information of each image
    annotation_type : str
        Type of annotation to use to extract the Gt information

    Returns
    -------
    classes: dict
    Dictionary where keys are the classes found in the GT and values
    are a list of file numbers which contain it
    idx_to_classes: dict
    Dictionary where keys are image indices and values are all classes
    contained in that image
    """
    assert annotation_type in ["tag", "polygon", "box", "bounding_box"]
    if annotation_type == "box":
        annotation_type = "bounding_box"

    classes = defaultdict(set)
    indices_to_classes = defaultdict(set)
    annotation_files = list(annotations_path.glob("*.json"))
    for i, file_name in enumerate(annotation_files):
        with open(file_name) as f:
            annotations = json.load(f)["annotations"]
            if annotations:
                for annotation in annotations:
                    if annotation_type not in annotation:
                        continue
                    class_name = annotation["name"]
                    indices_to_classes[i].add(class_name)
                    classes[class_name].add(i)
    return classes, indices_to_classes


def make_class_lists(release_path: Path):
    """
    Support function to extract classes and save the output to file

    Parameters
    ----------
    release_path: Path
        Path to the location of the dataset on the file system
    """
    assert release_path is not None
    if isinstance(release_path, str):
        release_path = Path(release_path)

    annotations_path = release_path / "annotations"
    assert annotations_path.exists()
    lists_path = release_path / "lists"
    lists_path.mkdir(exist_ok=True)

    for annotation_type in ["tag", "polygon", "box"]:
        fname = lists_path / f"classes_{annotation_type}.txt"
        classes, _ = extract_classes(annotations_path, annotation_type=annotation_type)
        classes_names = list(classes.keys())
        if len(classes_names) > 0:
            classes_names.sort()
            with open(str(fname), "w") as f:
                f.write("\n".join(classes_names))


def get_classes(
    dataset_path: Path,
    release_name: Optional[str] = None,
    annotation_type: str = "polygon",
    remove_background: bool = True
):
    """
    Given a dataset and an annotation_type returns the list of classes

    Parameters
    ----------
    dataset_path
        Path to the location of the dataset on the file system
    release_name: str
        Version of the dataset
    annotation_type
        The type of annotation classes [tag, polygon]
    remove_background
        Removes the background class (if exists) from the list of classes

    Returns
    -------
    classes: list
        List of classes in the dataset of type classes_type
    """
    assert dataset_path is not None
    release_path = get_release_path(dataset_path, release_name)

    classes_file = f"classes_{annotation_type}.txt"
    classes = [e.strip() for e in open(release_path / "lists" / classes_file)]
    if remove_background and classes[0] == "__background__":
        classes = classes[1:]
    return classes


def _write_to_file(annotation_files: List, file_path: Path, split_idx: Iterable):
    """Support function for writing split indices to file

    Parameters
    ----------
    annotation_files : list
        List of json files with the GT information of each image
    file_path : Path
        Path to the file where to save the list of indices
    split_idx : Iterable
        Indices of files for this split
    """
    with open(str(file_path), "w") as f:
        for i in split_idx:
            f.write(f"{annotation_files[i].stem}\n")


def remove_cross_contamination(X_a: np.ndarray, X_b: np.ndarray, y_a: np.ndarray, y_b: np.ndarray):
    """
    Remove cross contamination present in X_a and X_b by selecting one or the other on a flip coin decision.

    The reason of cross contamination existence is
        expanded_list = [(k, c) for k, v in idx_to_classes.items() for c in v]
    in _stratify_samples(). This line creates as many entries for an image as there are lables
    attached to it. For this reason it can be that the stratification algorithm splits
    the image in both sets, A and B.
    This is very bad and this function addressed exactly that issue, removing duplicates from
    either A or B.

    Parameters
    ----------
    X_a : ndarray
    X_b : ndarray
        Arrays of elements to remove cross contamination from
    y_a : ndarray
    y_b : ndarray
        Arrays of labels relative to X_a and X_b to be filtered in the same fashion
    Returns
    -------
    X_a, X_b, y_a, y_b : ndarray
        All input parameters filtered by removing cross contamination across A and B
    """
    for a in X_a:
        if a in X_b:
            # Remove from A or B based on random chance
            if np.random.rand() > 0.5:
                # Remove ALL entries from A
                keep_locations = X_a != a
                X_a = X_a[keep_locations]
                y_a = y_a[keep_locations]
            else:
                # Remove ALL entries from B
                keep_locations = X_b != a
                X_b = X_b[keep_locations]
                y_b = y_b[keep_locations]
    return X_a, X_b, y_a, y_b


def _stratify_samples(idx_to_classes, split_seed, test_percentage, val_percentage):
    """Splits the list of indices into train, val and test according to their labels (stratified)

    Parameters
    ----------
    idx_to_classes: dict
    Dictionary where keys are image indices and values are all classes
    contained in that image
    split_seed : int
        Seed for the randomness
    val_percentage : float
        Percentage of images used in the validation set
    test_percentage : float
        Percentage of images used in the test set

    Returns
    -------
    X_train, X_val, X_test : list
        List of indices of the images for each split
    """

    ensure_sklearn_imported("split_dataset()")
    from sklearn.model_selection import train_test_split

    # Expand the list of files with all the classes
    expanded_list = [(k, c) for k, v in idx_to_classes.items() for c in v]
    # Stratify
    file_indices, labels = zip(*expanded_list)
    file_indices, labels = np.array(file_indices), np.array(labels)
    # Extract entries whose support set is 1 (it would make sklearn crash) and append the to train later
    unique_labels, count = np.unique(labels, return_counts=True)
    single_files = []
    for l in unique_labels[count == 1]:
        index = np.where(labels == l)[0][0]
        single_files.append(file_indices[index])
        labels = np.delete(labels, index)
        file_indices = np.delete(file_indices, index)
    # If file_indices or labels are empty, the following train_test_split will crash (empty train set)
    if len(file_indices) == 0 or len(labels) == 0:
        return [], [], []

    X_train, X_tmp, y_train, y_tmp = remove_cross_contamination(
        *train_test_split(
            np.array(file_indices),
            np.array(labels),
            test_size=int((val_percentage + test_percentage) * 100) / 100,
            random_state=split_seed,
            stratify=labels,
        )
    )
    # Append files whose support set is 1 to train
    X_train = np.concatenate((X_train, np.array(single_files)), axis=0)

    if test_percentage == 0.0:
        return list(set(X_train.astype(np.int))), list(set(X_tmp.astype(np.int))), None

    X_val, X_test, y_val, y_test = remove_cross_contamination(
        *train_test_split(
            X_tmp,
            y_tmp,
            test_size=(test_percentage * 100 / (val_percentage + test_percentage)) / 100,
            random_state=split_seed,
            stratify=y_tmp,
        )
    )

    # Remove duplicates within the same set
    # NOTE: doing that earlier (e.g. in remove_cross_contamination()) would produce mathematical
    # mistakes in the class balancing between validation and test sets.
    return (
        list(set(X_train.astype(np.int))),
        list(set(X_val.astype(np.int))),
        list(set(X_test.astype(np.int))),
    )


def split_dataset(
    dataset_path: Union[Path, str],
    release_name: Optional[str] = None,
    val_percentage: Optional[float] = 0.1,
    test_percentage: Optional[float] = 0.2,
    split_seed: Optional[int] = 0,
    make_default_split: Optional[bool] = True,
    add_stratified_split: Optional[bool] = True,
):
    """
    Given a local a dataset (pulled from Darwin) creates lists of file names
    for each split for train, validation, and test.

    Parameters
    ----------
    dataset_path : Path
        Local path to the dataset
    release_name: str
        Version of the dataset
    val_percentage : float
        Percentage of images used in the validation set
    test_percentage : float
        Percentage of images used in the test set
    split_seed : int
        Fix seed for random split creation
    make_default_split: bool
        Makes this split the default split
    add_stratified_split: bool
        In addition to the random split it also adds a stratified split

    Returns
    -------
    splits : dict
        Keys are the different splits (random, tags, ...) and values are the relative file names
    """
    assert dataset_path is not None
    if isinstance(dataset_path, str):
        dataset_path = Path(dataset_path)
    release_path = get_release_path(dataset_path, release_name)

    annotation_path = release_path / "annotations"
    assert annotation_path.exists()
    annotation_files = list(annotation_path.glob("*.json"))

    # Prepare the lists folder
    lists_path = release_path / "lists"
    lists_path.mkdir(parents=True, exist_ok=True)

    # Create split id, path and final split paths
    if val_percentage is None or not 0 < val_percentage < 1.0:
        raise ValueError(
            f"Invalid validation percentage ({val_percentage}). " f"Must be > 0 and < 1.0"
        )
    if test_percentage is None or not 0 <= test_percentage < 1.0:
        raise ValueError(f"Invalid test percentage ({test_percentage}). " f"Must be > 0 and < 1.0")
    if not val_percentage + test_percentage < 1.0:
        raise ValueError(
            f"Invalid combination of validation ({val_percentage}) "
            f"and test ({test_percentage}) percentages. Their sum must be < 1.0"
        )
    if split_seed is None:
        raise ValueError("Seed is None")
    split_id = f"split_v{int(val_percentage*100)}_t{int(test_percentage*100)}"
    if split_seed != 0:
        split_id += "_s{split_seed}"
    split_path = lists_path / split_id

    # Prepare the return value with the paths of the splits
    splits = {}
    splits["random"] = {
        "train": Path(split_path / "random_train.txt"),
        "val": Path(split_path / "random_val.txt"),
    }
    splits["stratified_tag"] = {
        "train": Path(split_path / "stratified_tag_train.txt"),
        "val": Path(split_path / "stratified_tag_val.txt"),
    }
    splits["stratified_polygon"] = {
        "train": Path(split_path / "stratified_polygon_train.txt"),
        "val": Path(split_path / "stratified_polygon_val.txt"),
    }
    if test_percentage > 0.0:
        splits["random"]["test"] = Path(split_path) / "random_test.txt"
        splits["stratified_tag"]["test"] = Path(split_path / "stratified_tag_test.txt")
        splits["stratified_polygon"]["test"] = Path(split_path / "stratified_polygon_test.txt")

    # Do the actual split
    if not split_path.exists():
        os.makedirs(str(split_path), exist_ok=True)

        # RANDOM SPLIT
        # Compute split sizes
        dataset_size = sum(1 for _ in annotation_files)
        val_size = int(dataset_size * val_percentage)
        test_size = int(dataset_size * test_percentage)
        train_size = dataset_size - val_size - test_size
        # Slice a permuted array as big as the dataset
        np.random.seed(split_seed)
        indices = np.random.permutation(dataset_size)
        train_indices = list(indices[:train_size])
        val_indices = list(indices[train_size:train_size + val_size])
        test_indices = list(indices[train_size + val_size:])
        # Write files
        _write_to_file(annotation_files, splits["random"]["train"], train_indices)
        _write_to_file(annotation_files, splits["random"]["val"], val_indices)
        if test_percentage > 0.0:
            _write_to_file(annotation_files, splits["random"]["test"], test_indices)

        if add_stratified_split:
            # STRATIFIED SPLIT ON TAGS
            # Stratify
            classes_tag, idx_to_classes_tag = extract_classes(annotation_path, "tag")
            if len(idx_to_classes_tag) > 0:
                train_indices, val_indices, test_indices = _stratify_samples(
                    idx_to_classes_tag, split_seed, test_percentage, val_percentage
                )
                # Write files
                _write_to_file(annotation_files, splits["stratified_tag"]["train"], train_indices)
                _write_to_file(annotation_files, splits["stratified_tag"]["val"], val_indices)
                if test_percentage > 0.0:
                    _write_to_file(annotation_files, splits["stratified_tag"]["test"], test_indices)

            # STRATIFIED SPLIT ON POLYGONS
            # Stratify
            classes_polygon, idx_to_classes_polygon = extract_classes(annotation_path, "polygon")
            if len(idx_to_classes_polygon) > 0:
                train_indices, val_indices, test_indices = _stratify_samples(
                    idx_to_classes_polygon, split_seed, test_percentage, val_percentage
                )
                # Write files
                _write_to_file(annotation_files, splits["stratified_polygon"]["train"], train_indices)
                _write_to_file(annotation_files, splits["stratified_polygon"]["val"], val_indices)
                if test_percentage > 0.0:
                    _write_to_file(annotation_files, splits["stratified_polygon"]["test"], test_indices)

    # Create symlink for default split
    split = lists_path / "default"
    if make_default_split or not split.exists():
        if split.exists():
            split.unlink()
        split.symlink_to(lists_path / split_id)

    return splits


def _f(x):
    """Support function for pool.map() in _exhaust_generator()"""
    if callable(x):
        return x()


def exhaust_generator(progress: Generator, count: int, multi_threaded: bool):
    """Exhausts the generator passed as parameter. Can be done multi threaded if desired

    Parameters
    ----------
    progress : Generator
        Generator to exhaust
    count : int
        Size of the generator
    multi_threaded : bool
        Flag for multi-threaded enabled operations

    Returns
    -------
    List[dict]
        List of responses from the generator execution
    """
    responses = []
    if multi_threaded:
        pbar = tqdm(total=count)

        def update(*a):
            pbar.update()

        with mp.Pool(mp.cpu_count()) as pool:
            for f in progress:
                responses.append(pool.apply_async(_f, args=(f,), callback=update))
            pool.close()
            pool.join()
        responses = [response.get() for response in responses if response.successful()]
    else:
        for f in tqdm(progress, total=count, desc="Progress"):
            responses.append(_f(f))
    return responses


def get_coco_format_record(
    annotation_path: Path,
    annotation_type: str = "polygon",
    image_path: Optional[Path] = None,
    image_id: Optional[Union[str, int]] = None,
    classes: Optional[List[str]] = None,
):
    assert annotation_type in ["tag", "polygon", "bounding_box", "box"]
    try:
        from detectron2.structures import BoxMode
        box_mode = BoxMode.XYXY_ABS
    except ImportError:
        box_mode = 0

    with annotation_path.open() as f:
        data = json.load(f)
    height, width = data["image"]["height"], data["image"]["width"]
    annotations = data["annotations"]

    record = {}
    if image_path is not None:
        record["file_name"] = str(image_path)
    if image_id is not None:
        record["image_id"] = image_id
    record["height"] = height
    record["width"] = width

    objs = []
    for obj in annotations:
        px, py = [], []
        if annotation_type not in obj:
            continue

        if classes:
            category = classes.index(obj["name"])
        else:
            category = obj["name"]
        new_obj = {
            "bbox_mode": box_mode,
            "category_id": category,
            "iscrowd": 0,
        }

        if annotation_type == "polygon":
            for point in obj["polygon"]["path"]:
                px.append(point["x"])
                py.append(point["y"])
            poly = [(x, y) for x, y in zip(px, py)]
            if len(poly) < 3:  # Discard polyhons with less than 3 points
                continue
            new_obj["segmentation"] = [list(itertools.chain.from_iterable(poly))]
            new_obj["bbox"] = [np.min(px), np.min(py), np.max(px), np.max(py)]
        elif annotation_type == "bounding_box" or annotation_type == "box":
            bbox = obj["bounding_box"]
            new_obj["bbox"] = [bbox["x"], bbox["y"], bbox["x"] + bbox["w"], bbox["y"] + bbox["h"]]

        objs.append(new_obj)
    record["annotations"] = objs
    return record


def get_annotations(
    dataset_path: Path,
    partition: Optional[str] = None,
    split: Optional[str] = None,
    split_type: Optional[str] = None,
    annotation_type: str = "polygon",
    release_name: Optional[str] = None,
    annotation_format: Optional[str] = "coco",
):
    """
    Returns all the annotations of a given dataset and split in a single dictionary

    Parameters
    ----------
    dataset_path
        Path to the location of the dataset on the file system
    partition
        Selects one of the partitions [train, val, test]
    split
        Selects the split that defines the percetages used (use 'split' to select the default split)
    split_type
        Heuristic used to do the split [random, stratified, None]
    annotation_type
        The type of annotation classes [tag, box, polygon]
    release_name: str
        Version of the dataset
    annotations_format: str
        Re-formatting of the annotation when loaded [coco, darwin]

    Returns
    -------
    dict
        Dictionary containing all the annotations of the dataset
    """
    assert dataset_path is not None
    release_path = get_release_path(dataset_path, release_name)
    annotations_dir = release_path / "annotations"
    assert annotations_dir.exists()
    images_dir = dataset_path / "images"
    assert images_dir.exists()

    if partition not in ["train", "val", "test", None]:
        raise ValueError("partition should be either 'train', 'val', 'test', or None")
    if split_type not in ["random", "stratified", None]:
        raise ValueError("split_type should be either 'random', 'stratified', or None")
    if annotation_type not in ["tag", "polygon", "box"]:
        raise ValueError("annotation_type should be either 'tag', 'box', or 'polygon'")

    # Get the list of classes
    classes = get_classes(dataset_path, release_name, annotation_type=annotation_type, remove_background=True)
    # Get the list of stems
    if split:
        # Get the split
        if split_type is None:
            split_file = f"{partition}.txt"
        elif split_type == "random":
            split_file = f"{split_type}_{partition}.txt"
        elif split_type == "stratified":
            split_file = f"{split_type}_{annotation_type}_{partition}.txt"
        split_path = release_path / "lists" / split / split_file
        if split_path.is_file():
            stems = (e.strip() for e in split_path.open())
        else:
            raise FileNotFoundError(
                f"Could not find a dataset partition. ",
                f"To split the dataset you can use 'split_dataset' from darwin.dataset.utils"
            )
    else:
        # If the split is not specified, get all the annotations
        stems = [e.stem for e in annotations_dir.glob("*.json")]

    images_paths = []
    annotations_paths = []

    # Find all the annotations and their corresponding images
    for stem in stems:
        annotation_path = annotations_dir / f"{stem}.json"
        images = []
        for ext in SUPPORTED_IMAGE_EXTENSIONS:
            image_path = images_dir / f"{stem}{ext}"
            if image_path.exists():
                images.append(image_path)
        if len(images) < 1:
            raise ValueError(
                f"Annotation ({annotation_path}) does not have a corresponding image"
            )
        if len(images) > 1:
            raise ValueError(
                f"Image ({stem}) is present with multiple extensions. This is forbidden."
            )
        assert len(images) == 1
        images_paths.append(images[0])
        annotations_paths.append(annotation_path)

    if len(images_paths) == 0:
        raise ValueError(
            f"Could not find any {SUPPORTED_IMAGE_EXTENSIONS} file" f" in {dataset_path / 'images'}"
        )

    assert len(images_paths) == len(annotations_paths)

    # Load and re-format all the annotations
    if annotation_format == "coco":
        images_ids = list(range(len(images_paths)))
        for annotation_path, image_path, image_id in zip(annotations_paths, images_paths, images_ids):
            yield get_coco_format_record(
                annotation_path=annotation_path,
                annotation_type=annotation_type,
                image_path=image_path,
                image_id=image_id,
                classes=classes,
            )
    elif annotation_format == "darwin":
        for annotation_path in annotations_paths:
            with annotation_path.open() as f:
                record = json.load(f)
            yield record<|MERGE_RESOLUTION|>--- conflicted
+++ resolved
@@ -45,14 +45,9 @@
     release_path = releases_dir / release_name
     if not release_path.exists():
         raise NotFound(
-<<<<<<< HEAD
-            f"Local copy of release {release_name} not found: Pull this release from Darwin using pull() "
-            "or use a different version"
-=======
             f"Local copy of release {release_name} not found: "
             f"Pull this release from Darwin using 'darwin dataset pull DATASET:{release_name}' "
             f"or use a different release."
->>>>>>> 71ad1f30
         )
     return release_path
 
