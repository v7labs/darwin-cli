import itertools
import json
import multiprocessing as mp
import sys
import warnings
from collections import defaultdict
from pathlib import Path
from typing import Generator, Iterable, List, Optional, Union

import numpy as np
from PIL import Image
from tqdm import tqdm

from darwin.exceptions import NotFound
from darwin.importer.formats.darwin import parse_file
from darwin.utils import SUPPORTED_EXTENSIONS, SUPPORTED_VIDEO_EXTENSIONS


def get_release_path(dataset_path: Path, release_name: Optional[str] = None):
    """
    Given a dataset path and a release name, returns the path to the release

    Parameters
    ----------
    dataset_path
        Path to the location of the dataset on the file system
    release_name: str
        Version of the dataset

    Returns
    -------
    release_path: Path
        Path to the location of the dataset release on the file system
    """
    assert dataset_path is not None

    if not release_name:
        release_name = "latest"
    releases_dir = dataset_path / "releases"

    if not releases_dir.exists() and (dataset_path / "annotations").exists():
        warnings.warn(
            "darwin-py has adopted a new folder structure and the old structure will be depecrated. "
            f"Migrate this dataset by running: 'darwin dataset migrate {dataset_path.name}",
            DeprecationWarning,
        )
        return dataset_path

    release_path = releases_dir / release_name
    if not release_path.exists():
        raise NotFound(
            f"Local copy of release {release_name} not found: "
            f"Pull this release from Darwin using 'darwin dataset pull {dataset_path.name}:{release_name}' "
            f"or use a different release."
        )
    return release_path


def extract_classes(annotations_path: Path, annotation_type: str):
    """
    Given a the GT as json files extracts all classes and an maps images index to classes

    Parameters
    ----------
    annotations_files: Path
        Path to the json files with the GT information of each image
    annotation_type : str
        Type of annotation to use to extract the Gt information

    Returns
    -------
    classes: dict
    Dictionary where keys are the classes found in the GT and values
    are a list of file numbers which contain it
    idx_to_classes: dict
    Dictionary where keys are image indices and values are all classes
    contained in that image
    """
    assert annotation_type in ["tag", "polygon", "bounding_box"]

    classes = defaultdict(set)
    indices_to_classes = defaultdict(set)
    annotation_files = list(annotations_path.glob("**/*.json"))
    for i, file_name in enumerate(annotation_files):
        with open(file_name) as f:
            annotations = json.load(f)["annotations"]
            if annotations:
                for annotation in annotations:
                    if annotation_type not in annotation:
                        continue
                    class_name = annotation["name"]
                    indices_to_classes[i].add(class_name)
                    classes[class_name].add(i)
    return classes, indices_to_classes


def make_class_lists(release_path: Path):
    """
    Support function to extract classes and save the output to file

    Parameters
    ----------
    release_path: Path
        Path to the location of the dataset on the file system
    """
    assert release_path is not None
    if isinstance(release_path, str):
        release_path = Path(release_path)

    annotations_path = release_path / "annotations"
    assert annotations_path.exists()
    lists_path = release_path / "lists"
    lists_path.mkdir(exist_ok=True)

    for annotation_type in ["tag", "polygon", "bounding_box"]:
        fname = lists_path / f"classes_{annotation_type}.txt"
        classes, _ = extract_classes(annotations_path, annotation_type=annotation_type)
        classes_names = list(classes.keys())
        if len(classes_names) > 0:
            classes_names.sort()
            with open(str(fname), "w") as f:
                f.write("\n".join(classes_names))


def get_classes(
    dataset_path: Union[Path, str],
    release_name: Optional[str] = None,
    annotation_type: str = "polygon",
    remove_background: bool = True,
):
    """
    Given a dataset and an annotation_type returns the list of classes

    Parameters
    ----------
    dataset_path
        Path to the location of the dataset on the file system
    release_name: str
        Version of the dataset
    annotation_type
        The type of annotation classes [tag, polygon]
    remove_background
        Removes the background class (if exists) from the list of classes

    Returns
    -------
    classes: list
        List of classes in the dataset of type classes_type
    """
    assert dataset_path is not None
    dataset_path = Path(dataset_path)
    release_path = get_release_path(dataset_path, release_name)

    classes_path = release_path / f"lists/classes_{annotation_type}.txt"
    classes = classes_path.read_text().splitlines()
    if remove_background and classes[0] == "__background__":
        classes = classes[1:]
    return classes


def _f(x):
    """Support function for pool.map() in _exhaust_generator()"""
    if callable(x):
        return x()


def exhaust_generator(progress: Generator, count: int, multi_threaded: bool):
    """Exhausts the generator passed as parameter. Can be done multi threaded if desired

    Parameters
    ----------
    progress : Generator
        Generator to exhaust
    count : int
        Size of the generator
    multi_threaded : bool
        Flag for multi-threaded enabled operations

    Returns
    -------
    List[dict]
        List of responses from the generator execution
    """
    responses = []
    if multi_threaded:
        pbar = tqdm(total=count)

        def update(*a):
            pbar.update()

        with mp.Pool(mp.cpu_count()) as pool:
            for f in progress:
                responses.append(pool.apply_async(_f, args=(f,), callback=update))
            pool.close()
            pool.join()
        responses = [response.get() for response in responses if response.successful()]
    else:
        for f in tqdm(progress, total=count, desc="Progress"):
            responses.append(_f(f))
    return responses


def get_coco_format_record(
    annotation_path: Path,
    annotation_type: str = "polygon",
    image_path: Optional[Path] = None,
    image_id: Optional[Union[str, int]] = None,
    classes: Optional[List[str]] = None,
):
    assert annotation_type in ["tag", "polygon", "bounding_box"]
    try:
        from detectron2.structures import BoxMode

        box_mode = BoxMode.XYXY_ABS
    except ImportError:
        box_mode = 0

    with annotation_path.open() as f:
        data = json.load(f)
    height, width = data["image"]["height"], data["image"]["width"]
    annotations = data["annotations"]

    record = {}
    if image_path is not None:
        record["file_name"] = str(image_path)
    if image_id is not None:
        record["image_id"] = image_id
    record["height"] = height
    record["width"] = width

    objs = []
    for obj in annotations:
        px, py = [], []
        if annotation_type not in obj:
            continue

        if classes:
            category = classes.index(obj["name"])
        else:
            category = obj["name"]
        new_obj = {"bbox_mode": box_mode, "category_id": category, "iscrowd": 0}

        if annotation_type == "polygon":
            for point in obj["polygon"]["path"]:
                px.append(point["x"])
                py.append(point["y"])
            poly = [(x, y) for x, y in zip(px, py)]
            if len(poly) < 3:  # Discard polyhons with less than 3 points
                continue
            new_obj["segmentation"] = [list(itertools.chain.from_iterable(poly))]
            new_obj["bbox"] = [np.min(px), np.min(py), np.max(px), np.max(py)]
        elif annotation_type == "bounding_box":
            bbox = obj["bounding_box"]
            new_obj["bbox"] = [bbox["x"], bbox["y"], bbox["x"] + bbox["w"], bbox["y"] + bbox["h"]]

        objs.append(new_obj)
    record["annotations"] = objs
    return record


def get_annotations(
    dataset_path: Union[Path, str],
    partition: Optional[str] = None,
    split: Optional[str] = "default",
    split_type: Optional[str] = None,
    annotation_type: str = "polygon",
    release_name: Optional[str] = None,
    annotation_format: Optional[str] = "coco",
):
    """
    Returns all the annotations of a given dataset and split in a single dictionary

    Parameters
    ----------
    dataset_path
        Path to the location of the dataset on the file system
    partition
        Selects one of the partitions [train, val, test]
    split
        Selects the split that defines the percetages used (use 'default' to select the default split)
    split_type
        Heuristic used to do the split [random, stratified, None]
    annotation_type
        The type of annotation classes [tag, bounding_box, polygon]
    release_name: str
        Version of the dataset
    annotation_format: str
        Re-formatting of the annotation when loaded [coco, darwin]

    Returns
    -------
    dict
        Dictionary containing all the annotations of the dataset
    """
    assert dataset_path is not None
    dataset_path = Path(dataset_path)

    release_path = get_release_path(dataset_path, release_name)

    annotations_dir = release_path / "annotations"
    assert annotations_dir.exists()
    images_dir = dataset_path / "images"
    assert images_dir.exists()

    if partition not in ["train", "val", "test", None]:
        raise ValueError("partition should be either 'train', 'val', 'test', or None")
    if split_type not in ["random", "stratified", None]:
        raise ValueError("split_type should be either 'random', 'stratified', or None")
    if annotation_type not in ["tag", "polygon", "bounding_box"]:
        raise ValueError("annotation_type should be either 'tag', 'bounding_box', or 'polygon'")

    # Get the list of classes
    classes = get_classes(dataset_path, release_name, annotation_type=annotation_type, remove_background=True)
    # Get the list of stems
    if partition:
        # Get the split
        if split_type is None:
            split_file = f"{partition}.txt"
        elif split_type == "random":
            split_file = f"{split_type}_{partition}.txt"
        elif split_type == "stratified":
            split_file = f"{split_type}_{annotation_type}_{partition}.txt"
        split_path = release_path / "lists" / split / split_file
        if split_path.is_file():
            stems = (e.strip() for e in split_path.open())
        else:
            raise FileNotFoundError(
                f"Could not find a dataset partition. ",
                f"To split the dataset you can use 'split_dataset' from darwin.dataset.split_manager",
            )
    else:
        # If the partition is not specified, get all the annotations
        stems = [e.stem for e in annotations_dir.glob("**/*.json")]

    images_paths = []
    annotations_paths = []

    # Find all the annotations and their corresponding images
    for stem in stems:
        annotation_path = annotations_dir / f"{stem}.json"
        images = []
        for ext in SUPPORTED_EXTENSIONS:
            image_path = images_dir / f"{stem}{ext}"
            if image_path.exists():
                images.append(image_path)
            image_path = images_dir / f"{stem}{ext.upper()}"
            if image_path.exists():
                images.append(image_path)
        if len(images) < 1:
            raise ValueError(f"Annotation ({annotation_path}) does not have a corresponding image")
        if len(images) > 1:
            raise ValueError(f"Image ({stem}) is present with multiple extensions. This is forbidden.")

        images_paths.append(images[0])
        annotations_paths.append(annotation_path)

    if len(images_paths) == 0:
        raise ValueError(f"Could not find any {SUPPORTED_EXTENSIONS} file" f" in {dataset_path / 'images'}")

    assert len(images_paths) == len(annotations_paths)

    # Load and re-format all the annotations
    if annotation_format == "coco":
        images_ids = list(range(len(images_paths)))
        for annotation_path, image_path, image_id in zip(annotations_paths, images_paths, images_ids):
            if image_path.suffix.lower() in SUPPORTED_VIDEO_EXTENSIONS:
                print(f"[WARNING] Cannot load video annotation into COCO format. Skipping {image_path}")
                continue
            yield get_coco_format_record(
                annotation_path=annotation_path,
                annotation_type=annotation_type,
                image_path=image_path,
                image_id=image_id,
                classes=classes,
            )
    elif annotation_format == "darwin":
        for annotation_path in annotations_paths:
            with annotation_path.open() as f:
                record = json.load(f)
            yield record


def load_pil_image(path: Path, to_rgb: Optional[bool] = True):
    """
    Loads a PIL image and converts it into RGB (optional).

    Parameters
    ----------
    path: Path
        Path to the image file
    to_rgb: bool
        Converts the image to RGB

    Returns
    -------
    PIL Image
    """
    pic = Image.open(path)
    if to_rgb:
        pic = convert_to_rgb(pic)
    return pic


def convert_to_rgb(pic: Image):
    """
    Converts a PIL image to RGB

    Parameters
    ----------
    pic: Image
        PIL Image

    Returns
    -------
    PIL Image
        Values between 0 and 255
    """
    if pic.mode == "RGB":
        pass
    elif pic.mode in ("CMYK", "RGBA", "P"):
        pic = pic.convert("RGB")
    elif pic.mode == "I":
        img = (np.divide(np.array(pic, np.int32), 2 ** 16 - 1) * 255).astype(np.uint8)
        pic = Image.fromarray(np.stack((img, img, img), axis=2))
    elif pic.mode == "I;16":
        img = (np.divide(np.array(pic, np.int16), 2 ** 8 - 1) * 255).astype(np.uint8)
        pic = Image.fromarray(np.stack((img, img, img), axis=2))
    elif pic.mode == "L":
        img = np.array(pic).astype(np.uint8)
        pic = Image.fromarray(np.stack((img, img, img), axis=2))
    elif pic.mode == "1":
        pic = pic.convert("L")
        img = np.array(pic).astype(np.uint8)
        pic = Image.fromarray(np.stack((img, img, img), axis=2))
    else:
        raise TypeError(f"unsupported image type {pic.mode}")
    return pic


def _is_pil_image(img):
    return isinstance(img, Image.Image)


def compute_max_density(annotations_dir: Path):
    max_density = 0
    for annotation_path in annotations_dir.glob("**/*.json"):
        annotation_density = 0
        with open(annotation_path) as f:
            darwin_json = json.load(f)
            for annotation in darwin_json["annotations"]:
                if "polygon" not in annotation and "complex_polygon" not in annotation:
                    continue
                annotation_density += 1
            if annotation_density > max_density:
                max_density = annotation_density
    return max_density


<<<<<<< HEAD
def compute_distributions(annotations_dir: Path, split_path: Path, partitions: List[str] = ["train", "val", "test"]):
    # The class distribution counts the presence of a class in images/videos for each partition
=======
def compute_distributions(
    annotations_dir: Path,
    split_path: Path,
    partitions: List[str] = ["train", "val", "test"],
    annotation_types=["polygon"],
):
    """
    This function builds and returns the following dictionaries:
      - class_distribution: count of all files where at least one instance of a given class exists for each partition
      - instance_distribution: count of all instances of a given class exist for each partition

    Note that this function can only be used after a dataset has been split with "stratified" strategy.
    """
>>>>>>> 678f23be
    class_distribution = {partition: {} for partition in partitions}
    instance_distribution = {partition: {} for partition in partitions}

    for partition in partitions:
        for annotation_type in annotation_types:
            split_file = split_path / f"stratified_{annotation_type}_{partition}.txt"
            stems = [e.strip() for e in split_file.open()]
            for stem in stems:
                annotation_path = annotations_dir / f"{stem}.json"
                annotation_file = parse_file(annotation_path)
                found_classes = []
                for annotation in annotation_file.annotations:
                    annotation_class = annotation.annotation_class.name
                    # Count it in the class distribution, only if not found already
                    if annotation_class not in found_classes:
                        if annotation_class in class_distribution[partition]:
                            class_distribution[partition][annotation_class] += 1
                        else:
                            class_distribution[partition][annotation_class] = 1
                        found_classes.append(annotation_class)
                    # Count it in the instance distribution no matter what
                    if annotation_class in instance_distribution[partition]:
                        instance_distribution[partition][annotation_class] += 1
                    else:
                        instance_distribution[partition][annotation_class] = 1

    return {"class": class_distribution, "instance": instance_distribution}<|MERGE_RESOLUTION|>--- conflicted
+++ resolved
@@ -456,10 +456,6 @@
     return max_density
 
 
-<<<<<<< HEAD
-def compute_distributions(annotations_dir: Path, split_path: Path, partitions: List[str] = ["train", "val", "test"]):
-    # The class distribution counts the presence of a class in images/videos for each partition
-=======
 def compute_distributions(
     annotations_dir: Path,
     split_path: Path,
@@ -473,7 +469,6 @@
 
     Note that this function can only be used after a dataset has been split with "stratified" strategy.
     """
->>>>>>> 678f23be
     class_distribution = {partition: {} for partition in partitions}
     instance_distribution = {partition: {} for partition in partitions}
 
