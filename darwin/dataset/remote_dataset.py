import json
import shutil
import tempfile
import zipfile
from datetime import datetime
from pathlib import Path
from typing import (
    TYPE_CHECKING,
    Any,
    Callable,
    Dict,
    Iterable,
    Iterator,
    List,
    Optional,
    Tuple,
    Union,
)

from darwin.dataset.download_manager import download_all_images_from_annotations
from darwin.dataset.identifier import DatasetIdentifier
from darwin.dataset.release import Release
from darwin.dataset.split_manager import split_dataset
from darwin.dataset.upload_manager import (
    FileUploadCallback,
    LocalFile,
    ProgressCallback,
    UploadHandler,
)
from darwin.dataset.utils import (
    exhaust_generator,
    get_annotations,
    get_classes,
    is_unix_like_os,
    make_class_lists,
    sanitize_filename,
)
from darwin.datatypes import AnnotationClass, AnnotationFile, ItemId, PathLike, Team
from darwin.exceptions import NotFound, UnsupportedExportFormat
from darwin.exporter.formats.darwin import build_image_annotation
from darwin.item import DatasetItem
from darwin.item_sorter import ItemSorter
from darwin.utils import parse_darwin_json, split_video_annotation, urljoin
from rich.console import Console

if TYPE_CHECKING:
    from darwin.client import Client

from abc import ABC, abstractmethod


class RemoteDataset(ABC):
    """
    Manages the remote and local versions of a dataset hosted on Darwin.
    It allows several dataset management operations such as syncing between
    remote and local, pulling a remote dataset, removing the local files, ...

    Parameters
    ----------
    client : Client
        Client to use for interaction with the server.
    team : str
        Team the dataset belongs to.
    name : str
        Name of the datasets as originally displayed on Darwin.
        It may contain white spaces, capital letters and special characters, e.g. `Bird Species!`.
    slug : str
        This is the dataset name with everything lower-case, removed specials characters and
        spaces are replaced by dashes, e.g., `bird-species`. This string is unique within a team.
    dataset_id : int
        Unique internal reference from the Darwin backend.
    item_count : int, default: 0
        Dataset size (number of items).
    progress : float, default: 0
        How much of the dataset has been annotated 0.0 to 1.0 (1.0 == 100%).

    Attributes
    ----------
    client : Client
        Client to use for interaction with the server.
    team : str
        Team the dataset belongs to.
    name : str
        Name of the datasets as originally displayed on Darwin.
        It may contain white spaces, capital letters and special characters, e.g. `Bird Species!`.
    slug : str
        This is the dataset name with everything lower-case, removed specials characters and
        spaces are replaced by dashes, e.g., `bird-species`. This string is unique within a team.
    dataset_id : int
        Unique internal reference from the Darwin backend.
    item_count : int, default: 0
        Dataset size (number of items).
    progress : float, default: 0
        How much of the dataset has been annotated 0.0 to 1.0 (1.0 == 100%).
    """

    def __init__(
        self,
        *,
        client: "Client",
        team: str,
        name: str,
        slug: str,
        dataset_id: int,
        item_count: int = 0,
        progress: float = 0,
        version: int = 1,
    ):
        self.team = team
        self.name = name
        self.slug = slug or name
        self.dataset_id = dataset_id
        self.item_count = item_count
        self.progress = progress
        self.client = client
        self.annotation_types: Optional[List[Dict[str, Any]]] = None
        self.console: Console = Console()
        self.version = version

    @abstractmethod
    def push(
        self,
        files_to_upload: Optional[List[Union[PathLike, LocalFile]]],
        *,
        blocking: bool = True,
        multi_threaded: bool = True,
        fps: int = 0,
        as_frames: bool = False,
        files_to_exclude: Optional[List[PathLike]] = None,
        path: Optional[str] = None,
        preserve_folders: bool = False,
        progress_callback: Optional[ProgressCallback] = None,
        file_upload_callback: Optional[FileUploadCallback] = None,
    ) -> UploadHandler:
        pass

    def split_video_annotations(self, release_name: str = "latest") -> None:
        """
        Splits the video annotations from this ``RemoteDataset`` using the given release.

        Parameters
        ----------
        release_name : str, default: "latest"
            The name of the release to use.
        """
        release_dir: Path = self.local_path / "releases" / release_name
        annotations_path: Path = release_dir / "annotations"

        for count, annotation_file in enumerate(annotations_path.glob("*.json")):
            darwin_annotation: Optional[AnnotationFile] = parse_darwin_json(annotation_file, count)
            if not darwin_annotation or not darwin_annotation.is_video:
                continue

            frame_annotations = split_video_annotation(darwin_annotation)
            for frame_annotation in frame_annotations:
                annotation = build_image_annotation(frame_annotation)

                video_frame_annotations_path = annotations_path / annotation_file.stem
                video_frame_annotations_path.mkdir(exist_ok=True, parents=True)

                stem = Path(frame_annotation.filename).stem
                output_path = video_frame_annotations_path / f"{stem}.json"
                with output_path.open("w") as f:
                    json.dump(annotation, f)

            # Finally delete video annotations
            annotation_file.unlink()

        # Update class list, which is used when loading local annotations in a dataset
        make_class_lists(release_dir)

    def pull(
        self,
        *,
        release: Optional[Release] = None,
        blocking: bool = True,
        multi_threaded: bool = True,
        only_annotations: bool = False,
        force_replace: bool = False,
        remove_extra: bool = False,
        subset_filter_annotations_function: Optional[Callable] = None,
        subset_folder_name: Optional[str] = None,
        use_folders: bool = False,
        video_frames: bool = False,
    ) -> Tuple[Optional[Callable[[], Iterator[Any]]], int]:
        """
        Downloads a remote dataset (images and annotations) to the datasets directory.

        Parameters
        ----------
        release: Optional[Release], default: None
            The release to pull.
        blocking : bool, default: True
            If False, the dataset is not downloaded and a generator function is returned instead.
        multi_threaded : bool, default: True
            Uses multiprocessing to download the dataset in parallel. If blocking is False this has no effect.
        only_annotations : bool, default: False
            Download only the annotations and no corresponding images.
        force_replace : bool, default: False
            Forces the re-download of an existing image.
        remove_extra : bool, default: False
            Removes existing images for which there is not corresponding annotation.
        subset_filter_annotations_function: Optional[Callable], default: None
            This function receives the directory where the annotations are downloaded and can
            perform any operation on them i.e. filtering them with custom rules or else.
            If it needs to receive other parameters is advised to use functools.partial() for it.
        subset_folder_name: Optional[str], default: None
            Name of the folder with the subset of the dataset. If not provided a timestamp is used.
        use_folders : bool, default: False
            Recreates folders from the dataset.
        video_frames : bool, default: False
            Pulls video frames images instead of video files.

        Returns
        -------
        generator : function
            Generator for doing the actual downloads. This is None if blocking is ``True``.
        count : int
            The number of files.

        Raises
        ------
        UnsupportedExportFormat
            If the given ``release`` has an invalid format.
        ValueError
            If darwin in unable to get ``Team`` configuration.
        """
        if release is None:
            release = self.get_release()

        if release.format != "json":
            raise UnsupportedExportFormat(release.format)

        release_dir = self.local_releases_path / release.name
        release_dir.mkdir(parents=True, exist_ok=True)

        with tempfile.TemporaryDirectory() as tmp_dir_str:
            tmp_dir = Path(tmp_dir_str)
            # Download the release from Darwin
            zip_file_path = release.download_zip(tmp_dir / "dataset.zip")
            with zipfile.ZipFile(zip_file_path) as z:
                # Extract annotations
                z.extractall(tmp_dir)
                # If a filtering function is provided, apply it
                if subset_filter_annotations_function is not None:
                    subset_filter_annotations_function(tmp_dir)
                    if subset_folder_name is None:
                        subset_folder_name = datetime.now().strftime("%m/%d/%Y_%H:%M:%S")
                annotations_dir: Path = release_dir / (subset_folder_name or "") / "annotations"
                # Remove existing annotations if necessary
                if annotations_dir.exists():
                    try:
                        shutil.rmtree(annotations_dir)
                    except PermissionError:
                        print(f"Could not remove dataset in {annotations_dir}. Permission denied.")
                annotations_dir.mkdir(parents=True, exist_ok=False)
                # Move the annotations into the right folder and rename them to have the image
                # original filename as contained in the json
                for annotation_path in tmp_dir.glob("*.json"):
                    with annotation_path.open() as file:
                        annotation = json.load(file)
                    filename = sanitize_filename(Path(annotation["image"]["filename"]).stem)
                    destination_name = annotations_dir / f"{filename}{annotation_path.suffix}"
                    shutil.move(str(annotation_path), str(destination_name))

        # Extract the list of classes and create the text files
        make_class_lists(release_dir)

        if release.latest and is_unix_like_os():
            try:
                latest_dir: Path = self.local_releases_path / "latest"
                if latest_dir.is_symlink():
                    latest_dir.unlink()

                target_link: Path = self.local_releases_path / release_dir.name
                latest_dir.symlink_to(target_link)
            except OSError:
                self.console.log(f"Could not mark release {release.name} as latest. Continuing...")

        if only_annotations:
            # No images will be downloaded
            return None, 0

        team_config: Optional[Team] = self.client.config.get_team(self.team)
        if not team_config:
            raise ValueError("Unable to get Team configuration.")

        api_key = team_config.api_key

        # Create the generator with the download instructions
        progress, count = download_all_images_from_annotations(
            api_key=api_key,
            api_url=self.client.url,
            annotations_path=annotations_dir,
            images_path=self.local_images_path,
            force_replace=force_replace,
            remove_extra=remove_extra,
            use_folders=use_folders,
            video_frames=video_frames,
        )
        if count == 0:
            return None, count

        # If blocking is selected, download the dataset on the file system
        if blocking:
            exhaust_generator(progress=progress(), count=count, multi_threaded=multi_threaded)
            return None, count
        else:
            return progress, count

    def remove_remote(self) -> None:
        """Archives (soft-deletion) this ``RemoteDataset``."""
        self.client.archive_remote_dataset(self.dataset_id, self.team)

    @abstractmethod
    def fetch_remote_files(
        self, filters: Optional[Dict[str, Union[str, List[str]]]] = None, sort: Optional[Union[str, ItemSorter]] = None
    ) -> Iterator[DatasetItem]:
        """
        Fetch and lists all files on the remote dataset.

        Parameters
        ----------
        filters : Optional[Dict[str, Union[str, List[str]]]], default: None
            The filters to use. Files excluded by the filter won't be fetched.
        sort : Optional[Union[str, ItemSorter]], default: None
            A sorting direction. It can be a string with the values 'asc', 'ascending', 'desc',
            'descending' or an ``ItemSorter`` instance.

        Yields
        -------
        Iterator[DatasetItem]
            An iterator of ``DatasetItem``.
        """

    @abstractmethod
    def archive(self, items: Iterator[DatasetItem]) -> None:
        """
        Archives (soft-deletion) the given ``DatasetItem``\\s belonging to this ``RemoteDataset``.

        Parameters
        ----------
        items : Iterator[DatasetItem]
            The ``DatasetItem``\\s to be archived.
        """

    @abstractmethod
    def restore_archived(self, items: Iterator[DatasetItem]) -> None:
        """
        Restores the archived ``DatasetItem``\\s that belong to this ``RemoteDataset``.

        Parameters
        ----------
        items : Iterator[DatasetItem]
            The ``DatasetItem``\\s to be restored.
        """

    @abstractmethod
    def move_to_new(self, items: Iterator[DatasetItem]) -> None:
        """
        Changes the given ``DatasetItem``\\s status to ``new``.

        Parameters
        ----------
        items : Iterator[DatasetItem]
            The ``DatasetItem``\\s whose status will change.
        """

    @abstractmethod
    def reset(self, items: Iterator[DatasetItem]) -> None:
        """
        Resets the given ``DatasetItem``\\s.

        Parameters
        ----------
        items : Iterator[DatasetItem]
            The ``DatasetItem``\\s to be resetted.
        """

    @abstractmethod
    def delete_items(self, items: Iterator[DatasetItem]) -> None:
        """
        Deletes the given ``DatasetItem``\\s.

        Parameters
        ----------
        items : Iterator[DatasetItem]
            The ``DatasetItem``\\s to be deleted.
        """

    def fetch_annotation_type_id_for_name(self, name: str) -> Optional[int]:
        """
        Fetches annotation type id for a annotation type name, such as ``bounding_box``.

        Parameters
        ----------
        name: str
            The name of the annotation we want the id for.


        Returns
        -------
        Optional[int]
            The id of the annotation type or ``None`` if it doesn't exist.
        """
        if not self.annotation_types:
            self.annotation_types = self.client.annotation_types()

        for annotation_type in self.annotation_types:
            if annotation_type["name"] == name:
                return annotation_type["id"]

        return None

    def create_annotation_class(self, name: str, type: str, subtypes: List[str] = []) -> Dict[str, Any]:
        """
        Creates an annotation class for this ``RemoteDataset``.

        Parameters
        ----------
        name : str
            The name of the annotation class.
        type : str
            The type of the annotation class.
        subtypes : List[str], default: []
            Annotation class subtypes.

        Returns
        -------
        Dict[str, Any]
            Dictionary with the server response.

        Raises
        ------
        ValueError
            If a given annotation type or subtype is unknown.
        """

        type_ids: List[int] = []
        for annotation_type in [type] + subtypes:
            type_id: Optional[int] = self.fetch_annotation_type_id_for_name(annotation_type)
            if not type_id and self.annotation_types is not None:
                list_of_annotation_types = ", ".join([type["name"] for type in self.annotation_types])
                raise ValueError(
                    f"Unknown annotation type: '{annotation_type}', valid values: {list_of_annotation_types}"
                )

            if type_id is not None:
                type_ids.append(type_id)

        return self.client.create_annotation_class(self.dataset_id, type_ids, name)

    def add_annotation_class(self, annotation_class: Union[AnnotationClass, int]) -> Optional[Dict[str, Any]]:
        """
        Adds an annotation class to this ``RemoteDataset``.

        Parameters
        ----------
        annotation_class : Union[AnnotationClass, int]
            The annotation class to add or its id.

        Returns
        -------
        Optional[Dict[str, Any]]
            Dictionary with the server response or ``None`` if the annotations class already
            exists.

        Raises
        ------
        ValueError
            If the given ``annotation_class`` does not exist in this ``RemoteDataset``'s team.
        """
        # Waiting for a better api for setting classes
        # in the meantime this will do
        all_classes: List[Dict[str, Any]] = self.fetch_remote_classes(True)

        if isinstance(annotation_class, int):
            match = [cls for cls in all_classes if cls["id"] == annotation_class]
            if not match:
                raise ValueError(f"Annotation class id: `{annotation_class}` does not exist in Team.")
        else:
            annotation_class_type = annotation_class.annotation_internal_type or annotation_class.annotation_type
            match = [
                cls
                for cls in all_classes
                if cls["name"] == annotation_class.name and annotation_class_type in cls["annotation_types"]
            ]
            if not match:
                # We do not expect to reach here; as pervious logic divides annotation classes in imports
                # between `in team` and `new to platform`
                raise ValueError(
                    f"Annotation class name: `{annotation_class.name}`, type: `{annotation_class_type}`; does not exist in Team."
                )

        datasets = match[0]["datasets"]
        # check that we are not already part of the dataset
        for dataset in datasets:
            if dataset["id"] == self.dataset_id:
                return None
        datasets.append({"id": self.dataset_id})
        # we typecast to dictionary because we are not passing the raw=True parameter.
        class_id = match[0]["id"]
        payload = {"datasets": datasets, "id": class_id}
        return self.client.update_annotation_class(class_id, payload)

    def fetch_remote_classes(self, team_wide=False) -> List[Dict[str, Any]]:
        """
        Fetches all the Annotation Classes from this ``RemoteDataset``.

        Parameters
        ----------
        team_wide : bool, default: False
            If ``True`` will return all Annotation Classes that belong to the team. If ``False``
            will only return Annotation Classes which have been added to the dataset.

        Returns
        -------
        List[Dict[str, Any]]:
            List of Annotation Classes (can be empty).
        """
        all_classes: List[Dict[str, Any]] = self.client.fetch_remote_classes()

        classes_to_return = []
        for cls in all_classes:
            belongs_to_current_dataset = any([dataset["id"] == self.dataset_id for dataset in cls["datasets"]])
            cls["available"] = belongs_to_current_dataset
            if team_wide or belongs_to_current_dataset:
                classes_to_return.append(cls)
        return classes_to_return

    def fetch_remote_attributes(self) -> List[Dict[str, Any]]:
        """
        Fetches all remote attributes on the remote dataset.

        Returns
        -------
        List[Dict[str, Any]]
            A List with the attributes, where each attribute is a dictionary.
        """
        return self.client.fetch_remote_attributes(self.dataset_id)

    @abstractmethod
    def export(
        self,
        name: str,
        annotation_class_ids: Optional[List[str]] = None,
        include_url_token: bool = False,
        include_authorship: bool = False,
    ) -> None:
        """
        Create a new release for this ``RemoteDataset``.

        Parameters
        ----------
        name : str
            Name of the release.
        annotation_class_ids : Optional[List[str]], default: None
            List of the classes to filter.
        include_url_token : bool, default: False
            Should the image url in the export include a token enabling access without team
            membership or not?
        include_authorship : bool, default: False
            If set, include annotator and reviewer metadata for each annotation.

        """

    @abstractmethod
    def get_report(self, granularity: str = "day") -> str:
        """
        Returns a String representation of a CSV report for this ``RemoteDataset``.

        Parameters
        ----------
        granularity : str, default: "day"
            The granularity of the report, can be 'day', 'week' or 'month'.

        Returns
        -------
        str
            A CSV report.
        """

    @abstractmethod
    def get_releases(self) -> List["Release"]:
        """
        Get a sorted list of releases with the most recent first.

        Returns
        -------
        List["Release"]
            Returns a sorted list of available ``Release``\\s with the most recent first.
        """

    def get_release(self, name: str = "latest") -> "Release":
        """
        Get a specific ``Release`` for this ``RemoteDataset``.

        Parameters
        ----------
        name : str, default: "latest"
            Name of the export.

        Returns
        -------
        Release
            The selected release.

        Raises
        ------
        NotFound
            The selected ``Release`` does not exist.
        """
        releases = self.get_releases()
        if not releases:
            raise NotFound(str(self.identifier))

        if name == "latest":
            return next((release for release in releases if release.latest))

        for release in releases:
            if str(release.name) == name:
                return release
        raise NotFound(str(self.identifier))

    def split(
        self,
        val_percentage: float = 0.1,
        test_percentage: float = 0,
        split_seed: int = 0,
        make_default_split: bool = True,
        release_name: Optional[str] = None,
    ) -> None:
        """
        Creates lists of file names for each split for train, validation, and test.
        Note: This functions needs a local copy of the dataset.

        Parameters
        ----------
        val_percentage : float, default: 0.1
            Percentage of images used in the validation set.
        test_percentage : float, default: 0
            Percentage of images used in the test set.
        split_seed : int, default: 0
            Fix seed for random split creation.
        make_default_split: bool, default: True
            Makes this split the default split.
        release_name: Optional[str], default: None
            Version of the dataset.

        Raises
        ------
        NotFound
            If this ``RemoteDataset`` is not found locally.
        """
        if not self.local_path.exists():
            raise NotFound(
                "Local dataset not found: the split is performed on the local copy of the dataset. \
                           Pull the dataset from Darwin first using pull()"
            )
        if release_name in ["latest", None]:
            release = self.get_release("latest")
            release_name = release.name

        split_dataset(
            self.local_path,
            release_name=release_name,
            val_percentage=val_percentage,
            test_percentage=test_percentage,
            split_seed=split_seed,
            make_default_split=make_default_split,
        )

    def classes(self, annotation_type: str, release_name: Optional[str] = None) -> List[str]:
        """
        Returns the list of ``class_type`` classes.

        Parameters
        ----------
        annotation_type : str
            The type of annotation classes, e.g. 'tag' or 'polygon'.
        release_name: Optional[str], default: None
            Version of the dataset.


        Returns
        -------
        classes: List[str]
            List of classes in the dataset of type ``class_type``.
        """
        assert self.local_path.exists()
        if release_name in ["latest", None]:
            release = self.get_release("latest")
            release_name = release.name

        return get_classes(self.local_path, release_name=release_name, annotation_type=annotation_type)

    def annotations(
        self,
        partition: str,
        split: str = "split",
        split_type: str = "stratified",
        annotation_type: str = "polygon",
        release_name: Optional[str] = None,
        annotation_format: Optional[str] = "darwin",
    ) -> Iterable[Dict[str, Any]]:
        """
        Returns all the annotations of a given split and partition in a single dictionary.

        Parameters
        ----------
        partition : str
            Selects one of the partitions [train, val, test].
        split : str, default: "split"
            Selects the split that defines the percentages used (use 'split' to select the default split.
        split_type : str, default: "stratified"
            Heuristic used to do the split [random, stratified].
        annotation_type : str, default: "polygon"
            The type of annotation classes [tag, polygon].
        release_name : Optional[str], default: None
            Version of the dataset.
        annotation_format : Optional[str], default: "darwin"
            Re-formatting of the annotation when loaded [coco, darwin].

        Yields
        -------
        Dict[str, Any]
            Dictionary representing an annotation from this ``RemoteDataset``.
        """
        assert self.local_path.exists()
        if release_name in ["latest", None]:
            release = self.get_release("latest")
            release_name = release.name

        for annotation in get_annotations(
            self.local_path,
            partition=partition,
            split=split,
            split_type=split_type,
            annotation_type=annotation_type,
            release_name=release_name,
            annotation_format=annotation_format,
        ):
            yield annotation

    @abstractmethod
    def workview_url_for_item(self, item: DatasetItem) -> str:
        """
        Returns the darwin URL for the given ``DatasetItem``.

        Parameters
        ----------
        item : DatasetItem
            The ``DatasetItem`` for which we want the url.

        Returns
        -------
        str
            The url.
        """

    @abstractmethod
<<<<<<< HEAD
    def post_comment(self, item: DatasetItem, text: str, x: float, y: float, w: float, h: float) -> None:
=======
    def post_comment(self, item_id: ItemId, text: str, x: int, y: int, w: int, h: int) -> None:
>>>>>>> 2707abb7
        """
        Adds a comment to an item in this dataset. The comment will be added with a bounding box.
        Creates the workflow for said item if necessary.

        Parameters
        ----------
        item : DatasetItem
            The ``DatasetItem`` which will receive the comment.
        text : str
            The text of the comment.
        x : float
            The x coordinate of the bounding box containing the comment.
        y : float
            The y coordinate of the bounding box containing the comment.
        w : float
            The width of the bounding box containing the comment.
        h : float
            The height of the bounding box containing the comment.
        """

    @abstractmethod
    def import_annotation(self, item_id: ItemId, payload: Dict[str, Any]) -> None:
        """
        Imports the annotation for the item with the given id.

        Parameters
        ----------
        item_id: ItemId
            Identifier of the Item that we are import the annotation to.
        payload: Dict[str, Any]
            A dictionary with the annotation to import. The default format is:
            `{"annotations": serialized_annotations, "overwrite": "false"}`
        """

    @property
    def remote_path(self) -> Path:
        """Returns an URL specifying the location of the remote dataset."""
        return Path(urljoin(self.client.base_url, f"/datasets/{self.dataset_id}"))

    @property
    def local_path(self) -> Path:
        """Returns a Path to the local dataset."""
        datasets_dir: str = self.client.get_datasets_dir(self.team)

        if self.slug:
            return Path(datasets_dir) / self.team / self.slug
        else:
            return Path(datasets_dir) / self.team

    @property
    def local_releases_path(self) -> Path:
        """Returns a Path to the local dataset releases."""
        return self.local_path / "releases"

    @property
    def local_images_path(self) -> Path:
        """Returns a local Path to the images folder."""
        return self.local_path / "images"

    @property
    def identifier(self) -> DatasetIdentifier:
        """The ``DatasetIdentifier`` of this ``RemoteDataset``."""
        return DatasetIdentifier(team_slug=self.team, dataset_slug=self.slug)<|MERGE_RESOLUTION|>--- conflicted
+++ resolved
@@ -35,7 +35,7 @@
     make_class_lists,
     sanitize_filename,
 )
-from darwin.datatypes import AnnotationClass, AnnotationFile, ItemId, PathLike, Team
+from darwin.datatypes import AnnotationClass, AnnotationFile, PathLike, Team
 from darwin.exceptions import NotFound, UnsupportedExportFormat
 from darwin.exporter.formats.darwin import build_image_annotation
 from darwin.item import DatasetItem
@@ -374,7 +374,7 @@
         Parameters
         ----------
         items : Iterator[DatasetItem]
-            The ``DatasetItem``\\s to be resetted.
+            The ``DatasetItem``\\s to be reset.
         """
 
     @abstractmethod
@@ -759,11 +759,7 @@
         """
 
     @abstractmethod
-<<<<<<< HEAD
     def post_comment(self, item: DatasetItem, text: str, x: float, y: float, w: float, h: float) -> None:
-=======
-    def post_comment(self, item_id: ItemId, text: str, x: int, y: int, w: int, h: int) -> None:
->>>>>>> 2707abb7
         """
         Adds a comment to an item in this dataset. The comment will be added with a bounding box.
         Creates the workflow for said item if necessary.
