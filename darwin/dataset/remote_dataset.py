--- conflicted
+++ resolved
@@ -6,17 +6,11 @@
 from pathlib import Path
 from typing import TYPE_CHECKING, Callable, List, Optional
 
-from darwin.dataset.download_manager import \
-    download_all_images_from_annotations
+from darwin.dataset.download_manager import download_all_images_from_annotations
 from darwin.dataset.identifier import DatasetIdentifier
 from darwin.dataset.release import Release
 from darwin.dataset.upload_manager import add_files_to_dataset
-<<<<<<< HEAD
-from darwin.dataset.utils import (exhaust_generator, get_annotations,
-                                  get_classes, make_class_lists, split_dataset)
-=======
 from darwin.dataset.utils import exhaust_generator, get_annotations, get_classes, make_class_lists, split_dataset
->>>>>>> 65563693
 from darwin.exceptions import NotFound
 from darwin.utils import find_files, urljoin
 from darwin.validators import name_taken, validation_error
@@ -420,9 +414,7 @@
             make_default_split=make_default_split,
         )
 
-    def classes(
-        self, annotation_type: str, release_name: Optional[str] = None
-    ):
+    def classes(self, annotation_type: str, release_name: Optional[str] = None):
         """
         Returns the list of `class_type` classes
 
