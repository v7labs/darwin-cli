import json
import shutil
import tempfile
import zipfile
from datetime import datetime
from pathlib import Path
from typing import TYPE_CHECKING, Callable, List, Optional
from urllib import parse

from darwin.dataset.download_manager import download_all_images_from_annotations
from darwin.dataset.identifier import DatasetIdentifier
from darwin.dataset.release import Release
from darwin.dataset.upload_manager import add_files_to_dataset
from darwin.dataset.utils import exhaust_generator, get_annotations, get_classes, make_class_lists, split_dataset
<<<<<<< HEAD
from darwin.exceptions import NotFound
=======
from darwin.exceptions import NotFound, UnsupportedExportFormat
>>>>>>> adcdb7b9
from darwin.item import parse_dataset_item
from darwin.utils import find_files, urljoin
from darwin.validators import name_taken, validation_error

if TYPE_CHECKING:
    from darwin.client import Client


class RemoteDataset:
    def __init__(
        self,
        *,
        team: str,
        name: str,
        slug: Optional[str] = None,
        dataset_id: int,
        image_count: int = 0,
        progress: float = 0,
        client: "Client",
    ):
        """Inits a DarwinDataset.
        This class manages the remote and local versions of a dataset hosted on Darwin.
        It allows several dataset management operations such as syncing between
        remote and local, pulling a remote dataset, removing the local files, ...

        Parameters
        ----------
        name : str
            Name of the datasets as originally displayed on Darwin.
            It may contain white spaces, capital letters and special characters, e.g. `Bird Species!`
        slug : str
            This is the dataset name with everything lower-case, removed specials characters and
            spaces are replaced by dashes, e.g., `bird-species`. This string is unique within a team
        dataset_id : int
            Unique internal reference from the Darwin backend
        image_count : int
            Dataset size (number of images)
        progress : float
            How much of the dataset has been annotated 0.0 to 1.0 (1.0 == 100%)
        client : Client
            Client to use for interaction with the server
        """
        self.team = team
        self.name = name
        self.slug = slug or name
        self.dataset_id = dataset_id
        self.image_count = image_count
        self.progress = progress
        self.client = client

    def push(
        self,
        files_to_upload: List[str],
        blocking: bool = True,
        multi_threaded: bool = True,
        fps: int = 1,
        as_frames: bool = False,
        files_to_exclude: Optional[List[str]] = None,
        resume: bool = False,
        path: Optional[str] = None,
    ):
        """Uploads a local dataset (images ONLY) in the datasets directory.

        Parameters
        ----------
        files_to_upload : list[Path]
            List of files to upload. It can be a folder.
        blocking : bool
            If False, the dataset is not uploaded and a generator function is returned instead
        multi_threaded : bool
            Uses multiprocessing to upload the dataset in parallel.
            If blocking is False this has no effect.
        files_to_exclude : list[str]
            List of files to exclude from the file scan (which is done only if files is None)
        fps : int
            Number of file per seconds to upload
        as_frames: bool
            Annotate as video.
        resume : bool
            Flag for signalling the resuming of a push
        path: str
            Optional path to put the files into

        Returns
        -------
        generator : function
            Generator for doing the actual uploads. This is None if blocking is True
        count : int
            The files count
        """

        # paths needs to start with /
        if path and path[0] != "/":
            path = f"/{path}"

        # This is where the responses from the upload function will be saved/load for resume
        self.local_path.parent.mkdir(exist_ok=True)
        responses_path = self.local_path.parent / ".upload_responses.json"
        # Init optional parameters
        if files_to_exclude is None:
            files_to_exclude = []
        if files_to_upload is None:
            raise NotFound("Dataset location not found. Check your path.")

        if resume:
            if not responses_path.exists():
                raise NotFound("Dataset location not found. Check your path.")
            with responses_path.open() as f:
                logged_responses = json.load(f)
            files_to_exclude.extend(
                [
                    response["file_path"]
                    for response in logged_responses
                    if response["s3_response_status_code"].startswith("2")
                ]
            )

        files_to_upload = find_files(files=files_to_upload, recursive=True, files_to_exclude=files_to_exclude)

        if not files_to_upload:
            raise ValueError("No files to upload, check your path, exclusion filters and resume flag")

        progress, count = add_files_to_dataset(
            client=self.client,
            dataset_id=str(self.dataset_id),
            filenames=files_to_upload,
            fps=fps,
<<<<<<< HEAD
=======
            as_frames=as_frames,
>>>>>>> adcdb7b9
            team=self.team,
            path=path,
        )

        # If blocking is selected, upload the dataset remotely
        if blocking:
            responses = exhaust_generator(progress=progress, count=count, multi_threaded=multi_threaded)
            # Log responses to file
            if responses:
                responses = [{k: str(v) for k, v in response.items()} for response in responses]
                if resume:
                    responses.extend(logged_responses)
                with responses_path.open("w") as f:
                    json.dump(responses, f)
            return None, count
        else:
            return progress, count

    def pull(
        self,
        *,
        release: Optional[Release] = None,
        blocking: bool = True,
        multi_threaded: bool = True,
        only_annotations: bool = False,
        force_replace: bool = False,
        remove_extra: bool = False,
        subset_filter_annotations_function: Optional[Callable] = None,
        subset_folder_name: Optional[str] = None,
        use_folders: bool = False,
        video_frames: Optional[bool] = False,
    ):
        """Downloads a remote project (images and annotations) in the datasets directory.

        Parameters
        ----------
        release: Release
            The release to pull
        blocking : bool
            If False, the dataset is not downloaded and a generator function is returned instead
        multi_threaded : bool
            Uses multiprocessing to download the dataset in parallel. If blocking is False this has no effect.
        only_annotations: bool
            Download only the annotations and no corresponding images
        force_replace: bool
            Forces the re-download of an existing image
        remove_extra: bool
            Removes existing images for which there is not corresponding annotation
        subset_filter_annotations_function: Callable
            This function receives the directory where the annotations are downloaded and can
            perform any operation on them i.e. filtering them with custom rules or else.
            If it needs to receive other parameters is advised to use functools.partial() for it.
        subset_folder_name: str
            Name of the folder with the subset of the dataset. If not provided a timestamp is used.
        use_folders: bool
            Recreates folders from the dataset
        video_frames: bool
            Pulls video frames images instead of video files

        Returns
        -------
        generator : function
            Generator for doing the actual downloads. This is None if blocking is True
        count : int
            The files count
        """
        if release is None:
            release = self.get_release()

        if release.format != "json":
            raise UnsupportedExportFormat(release.format)

        release_dir = self.local_releases_path / release.name
        release_dir.mkdir(parents=True, exist_ok=True)

        with tempfile.TemporaryDirectory() as tmp_dir:
            tmp_dir = Path(tmp_dir)
            # Download the release from Darwin
            zip_file_path = release.download_zip(tmp_dir / "dataset.zip")
            with zipfile.ZipFile(zip_file_path) as z:
                # Extract annotations
                z.extractall(tmp_dir)
                # If a filtering function is provided, apply it
                if subset_filter_annotations_function is not None:
                    subset_filter_annotations_function(tmp_dir)
                    if subset_folder_name is None:
                        subset_folder_name = datetime.now().strftime("%m/%d/%Y_%H:%M:%S")
                annotations_dir = release_dir / (subset_folder_name or "") / "annotations"
                # Remove existing annotations if necessary
                if annotations_dir.exists():
                    try:
                        shutil.rmtree(annotations_dir)
                    except PermissionError:
                        print(f"Could not remove dataset in {annotations_dir}. Permission denied.")
                annotations_dir.mkdir(parents=True, exist_ok=False)
                # Move the annotations into the right folder and rename them to have the image
                # original filename as contained in the json
                for annotation_path in tmp_dir.glob("*.json"):
                    with annotation_path.open() as file:
                        annotation = json.load(file)
                    filename = Path(annotation["image"]["filename"]).stem
                    destination_name = annotations_dir / f"{filename}{annotation_path.suffix}"
                    shutil.move(str(annotation_path), str(destination_name))

        # Extract the list of classes and create the text files
        make_class_lists(release_dir)

        if release.latest:
            latest_dir = self.local_releases_path / "latest"
            if latest_dir.is_symlink():
                latest_dir.unlink()
            latest_dir.symlink_to(f"./{release_dir.name}")

        if only_annotations:
            # No images will be downloaded
            return None, 0

        team_config = self.client.config.get_team(self.team)
        api_key = team_config.get("api_key")

        # Create the generator with the download instructions
        progress, count = download_all_images_from_annotations(
            api_key=api_key,
            api_url=self.client.url,
            annotations_path=annotations_dir,
            images_path=self.local_images_path,
            force_replace=force_replace,
            remove_extra=remove_extra,
            use_folders=use_folders,
            video_frames=video_frames,
        )
        if count == 0:
            return None, count

        # If blocking is selected, download the dataset on the file system
        if blocking:
            exhaust_generator(progress=progress(), count=count, multi_threaded=multi_threaded)
            return None, count
        else:
            return progress, count

    def remove_remote(self):
        """Archives (soft-deletion) the remote dataset"""
        self.client.put(f"datasets/{self.dataset_id}/archive", payload={}, team=self.team)

    def fetch_remote_files(self, filters: Optional[dict] = None):
        """Fetch and lists all files on the remote dataset"""
        base_url = f"/datasets/{self.dataset_id}/items"
<<<<<<< HEAD
        if not self.client.feature_enabled("WORKFLOW", self.team):
            base_url = f"/datasets/{self.dataset_id}/dataset_images"
        parameters = {"page[size]": 500}
=======
        parameters = {}
>>>>>>> adcdb7b9
        if filters:
            for list_type in ["filenames", "statuses"]:
                if list_type in filters:
                    if type(filters[list_type]) is list:
                        parameters[list_type] = ",".join(filters[list_type])
                    else:
                        parameters[list_type] = filters[list_type]
            if "path" in filters:
                parameters["path"] = filters["path"]
<<<<<<< HEAD

        cursor = {}
        while True:
            response = self.client.get(f"{base_url}?{parse.urlencode({**parameters, **cursor})}", team=self.team)
=======
            if "types" in filters:
                parameters["types"] = filters["types"]

        cursor = {"page[size]": 500}
        while True:
            response = self.client.post(f"{base_url}?{parse.urlencode(cursor)}", {"filter": parameters}, team=self.team)
>>>>>>> adcdb7b9
            yield from [parse_dataset_item(item) for item in response["items"]]
            if response["metadata"]["next"]:
                cursor["page[from]"] = response["metadata"]["next"]
            else:
                return

    def archive(self, items):
<<<<<<< HEAD
        self.client.put(f"datasets/{self.dataset_id}/items/archive", {"ids": [item.id for item in items]})

    def restore_archived(self, items):
        self.client.put(f"datasets/{self.dataset_id}/items/restore", {"ids": [item.id for item in items]})
=======
        self.client.put(
            f"datasets/{self.dataset_id}/items/archive", {"filter": {"dataset_item_ids": [item.id for item in items]}}
        )

    def restore_archived(self, items):
        self.client.put(
            f"datasets/{self.dataset_id}/items/restore", {"filter": {"dataset_item_ids": [item.id for item in items]}}
        )
>>>>>>> adcdb7b9

    def fetch_annotation_type_id_for_name(self, name: str):
        """Fetches annotation type id for a annotation type name, such as bounding_box"""
        annotation_types = self.client.get("/annotation_types")
        for annotation_type in annotation_types:
            if annotation_type["name"] == name:
                return annotation_type["id"]

    def create_annotation_class(self, name: str, type: str):
        type_id = self.fetch_annotation_type_id_for_name(type)
        return self.client.post(
            f"/annotation_classes",
            payload={
                "dataset_id": self.dataset_id,
                "name": name,
                "metadata": {"_color": "auto"},
                "annotation_type_ids": [type_id],
            },
            error_handlers=[name_taken, validation_error],
        )

    def fetch_remote_classes(self):
        """Fetches all remote classes on the remote dataset"""
        return self.client.get(f"/datasets/{self.dataset_id}/annotation_classes?include_tags=true")[
            "annotation_classes"
        ]

    def fetch_remote_attributes(self):
        """Fetches all remote attributes on the remote dataset"""
        return self.client.get(f"/datasets/{self.dataset_id}/attributes")

    def export(self, name: str, annotation_class_ids: Optional[List[str]] = None, include_url_token: bool = False):
        """Create a new release for the dataset

        Parameters
        ----------
        name: str
            Name of the release
        annotation_class_ids: List
            List of the classes to filter
        include_url_token: bool
            Should the image url in the export be include a token enabling access without team membership
        """
        if annotation_class_ids is None:
            annotation_class_ids = []
        payload = {
            "annotation_class_ids": annotation_class_ids,
            "name": name,
            "include_export_token": include_url_token,
        }
        self.client.post(
            f"/datasets/{self.dataset_id}/exports",
            payload=payload,
            team=self.team,
            error_handlers=[name_taken, validation_error],
        )

    def get_report(self, granularity="day"):
        return self.client.get(
            f"/reports/{self.team}/annotation?group_by=dataset,user&dataset_ids={self.dataset_id}&granularity={granularity}&format=csv&include=dataset.name,user.first_name,user.last_name,user.email",
            team=self.team,
            raw=True,
        ).text

    def get_releases(self):
        """Get a sorted list of releases with the most recent first

        Returns
        -------
        list(Release)
            Return a sorted list of releases with the most recent first
        Raises
        ------
        """
        try:
            releases_json = self.client.get(f"/datasets/{self.dataset_id}/exports", team=self.team)
        except NotFound:
            return []
        releases = [Release.parse_json(self.slug, self.team, payload) for payload in releases_json]
        return sorted(filter(lambda x: x.available, releases), key=lambda x: x.version, reverse=True)

    def get_release(self, name: str = "latest"):
        """Get a specific release for this dataset

        Parameters
        ----------
        name: str
            Name of the export

        Returns
        -------
        release: Release
            The selected release

        Raises
        ------
        NotFound
            The selected release does not exists
        """
        releases = self.get_releases()
        if not releases:
            raise NotFound(self.identifier)

        if name == "latest":
            return next((release for release in releases if release.latest))

        for release in releases:
            if str(release.name) == name:
                return release
        raise NotFound(self.identifier)

    def split(
        self,
        val_percentage: float = 0.1,
        test_percentage: float = 0,
        split_seed: int = 0,
        make_default_split: bool = True,
        release_name: Optional[str] = None,
    ):
        """
        Creates lists of file names for each split for train, validation, and test.
        Note: This functions needs a local copy of the dataset

        Parameters
        ----------
        val_percentage : float
            Percentage of images used in the validation set
        test_percentage : float
            Percentage of images used in the test set
        force_resplit : bool
            Discard previous split and create a new one
        split_seed : int
            Fix seed for random split creation
        make_default_split: bool
            Makes this split the default split
        release_name: str
            Version of the dataset
        """
        if not self.local_path.exists():
            raise NotFound(
                "Local dataset not found: the split is performed on the local copy of the dataset. \
                           Pull the dataset from Darwin first using pull()"
            )
        if release_name in ["latest", None]:
            release = self.get_release("latest")
            release_name = release.name

        split_dataset(
            self.local_path,
            release_name=release_name,
            val_percentage=val_percentage,
            test_percentage=test_percentage,
            split_seed=split_seed,
            make_default_split=make_default_split,
        )

    def classes(self, annotation_type: str, release_name: Optional[str] = None):
        """
        Returns the list of `class_type` classes

        Parameters
        ----------
        annotation_type
            The type of annotation classes, e.g. 'tag' or 'polygon'
        release_name: str
            Version of the dataset


        Returns
        -------
        classes: list
            List of classes in the dataset of type `class_type`
        """
        assert self.local_path.exists()
        if release_name in ["latest", None]:
            release = self.get_release("latest")
            release_name = release.name

        return get_classes(self.local_path, release_name=release_name, annotation_type=annotation_type)

    def annotations(
        self,
        partition: str,
        split: str = "split",
        split_type: str = "stratified",
        annotation_type: str = "polygon",
        release_name: Optional[str] = None,
        annotation_format: Optional[str] = "darwin",
    ):
        """
        Returns all the annotations of a given split and partition in a single dictionary

        Parameters
        ----------
        partition
            Selects one of the partitions [train, val, test]
        split
            Selects the split that defines the percetages used (use 'split' to select the default split
        split_type
            Heuristic used to do the split [random, stratified]
        annotation_type
            The type of annotation classes [tag, polygon]
        release_name: str
            Version of the dataset
        annotation_format: str
            Re-formatting of the annotation when loaded [coco, darwin]

        Returns
        -------
        dict
            Dictionary containing all the annotations of the dataset
        """
        assert self.local_path.exists()
        if release_name in ["latest", None]:
            release = self.get_release("latest")
            release_name = release.name

        for annotation in get_annotations(
            self.local_path,
            partition=partition,
            split=split,
            split_type=split_type,
            annotation_type=annotation_type,
            release_name=release_name,
            annotation_format=annotation_format,
        ):
            yield annotation

    def workview_url_for_item(self, item):
        return urljoin(self.client.base_url, f"/workview?dataset={self.dataset_id}&image={item.seq}")

    @property
    def remote_path(self) -> Path:
        """Returns an URL specifying the location of the remote dataset"""
        return Path(urljoin(self.client.base_url, f"/datasets/{self.dataset_id}"))

    @property
    def local_path(self) -> Path:
        """Returns a Path to the local dataset"""
        if self.slug is not None:
            return Path(self.client.get_datasets_dir(self.team)) / self.team / self.slug
        else:
            return Path(self.client.get_datasets_dir(self.team)) / self.team

    @property
    def local_releases_path(self) -> Path:
        """Returns a Path to the local dataset releases"""
        return self.local_path / "releases"

    @property
    def local_images_path(self) -> Path:
        """Returns a local Path to the images folder"""
        return self.local_path / "images"

    @property
    def identifier(self) -> DatasetIdentifier:
        return DatasetIdentifier(team_slug=self.team, dataset_slug=self.slug)<|MERGE_RESOLUTION|>--- conflicted
+++ resolved
@@ -12,11 +12,7 @@
 from darwin.dataset.release import Release
 from darwin.dataset.upload_manager import add_files_to_dataset
 from darwin.dataset.utils import exhaust_generator, get_annotations, get_classes, make_class_lists, split_dataset
-<<<<<<< HEAD
-from darwin.exceptions import NotFound
-=======
 from darwin.exceptions import NotFound, UnsupportedExportFormat
->>>>>>> adcdb7b9
 from darwin.item import parse_dataset_item
 from darwin.utils import find_files, urljoin
 from darwin.validators import name_taken, validation_error
@@ -144,10 +140,7 @@
             dataset_id=str(self.dataset_id),
             filenames=files_to_upload,
             fps=fps,
-<<<<<<< HEAD
-=======
             as_frames=as_frames,
->>>>>>> adcdb7b9
             team=self.team,
             path=path,
         )
@@ -296,13 +289,7 @@
     def fetch_remote_files(self, filters: Optional[dict] = None):
         """Fetch and lists all files on the remote dataset"""
         base_url = f"/datasets/{self.dataset_id}/items"
-<<<<<<< HEAD
-        if not self.client.feature_enabled("WORKFLOW", self.team):
-            base_url = f"/datasets/{self.dataset_id}/dataset_images"
-        parameters = {"page[size]": 500}
-=======
         parameters = {}
->>>>>>> adcdb7b9
         if filters:
             for list_type in ["filenames", "statuses"]:
                 if list_type in filters:
@@ -312,19 +299,12 @@
                         parameters[list_type] = filters[list_type]
             if "path" in filters:
                 parameters["path"] = filters["path"]
-<<<<<<< HEAD
-
-        cursor = {}
-        while True:
-            response = self.client.get(f"{base_url}?{parse.urlencode({**parameters, **cursor})}", team=self.team)
-=======
             if "types" in filters:
                 parameters["types"] = filters["types"]
 
         cursor = {"page[size]": 500}
         while True:
             response = self.client.post(f"{base_url}?{parse.urlencode(cursor)}", {"filter": parameters}, team=self.team)
->>>>>>> adcdb7b9
             yield from [parse_dataset_item(item) for item in response["items"]]
             if response["metadata"]["next"]:
                 cursor["page[from]"] = response["metadata"]["next"]
@@ -332,12 +312,6 @@
                 return
 
     def archive(self, items):
-<<<<<<< HEAD
-        self.client.put(f"datasets/{self.dataset_id}/items/archive", {"ids": [item.id for item in items]})
-
-    def restore_archived(self, items):
-        self.client.put(f"datasets/{self.dataset_id}/items/restore", {"ids": [item.id for item in items]})
-=======
         self.client.put(
             f"datasets/{self.dataset_id}/items/archive", {"filter": {"dataset_item_ids": [item.id for item in items]}}
         )
@@ -346,7 +320,6 @@
         self.client.put(
             f"datasets/{self.dataset_id}/items/restore", {"filter": {"dataset_item_ids": [item.id for item in items]}}
         )
->>>>>>> adcdb7b9
 
     def fetch_annotation_type_id_for_name(self, name: str):
         """Fetches annotation type id for a annotation type name, such as bounding_box"""
