"""
Holds helper functions that deal with downloading videos and images.
"""

import functools
import os
import time
import urllib
from collections import Counter
from pathlib import Path
from tempfile import TemporaryDirectory
from typing import Any, Callable, Dict, Iterable, List, Optional, Tuple

import numpy as np
import orjson as json
import requests
from PIL import Image
from requests.adapters import HTTPAdapter, Retry
from rich.console import Console

import darwin.datatypes as dt
from darwin.dataset.utils import (
    sanitize_filename,
    SUPPORTED_IMAGE_EXTENSIONS,
    SUPPORTED_VIDEO_EXTENSIONS,
)
from darwin.datatypes import AnnotationFile
from darwin.exceptions import MissingDependency
from darwin.utils import (
    attempt_decode,
    get_response_content,
    has_json_content_type,
    is_file_extension_allowed,
    parse_darwin_json,
)


def download_all_images_from_annotations(
    api_key: str,
    annotations_path: Path,
    images_path: Path,
    force_replace: bool = False,
    remove_extra: bool = False,
    annotation_format: str = "json",
    use_folders: bool = True,
    video_frames: bool = False,
    force_slots: bool = False,
    ignore_slots: bool = False,
) -> Tuple[Callable[[], Iterable[Any]], int]:
    """
    Downloads the all images corresponding to a project.

    Parameters
    ----------
    api_key : str
        API Key of the current team
    annotations_path : Path
        Path where the annotations are located
    images_path : Path
        Path where to download the images
    force_replace : bool, default: False
        Forces the re-download of an existing image
    remove_extra : bool, default: False
        Removes local files that would not be overwritten by the release being pulled.
    annotation_format : str, default: "json"
        Format of the annotations. Currently only JSON and xml are expected
    use_folders : bool, default: False
        Recreate folders
    video_frames : bool, default: False
        Pulls video frames images instead of video files
    force_slots: bool, default: False
        Pulls all slots of items into deeper file structure ({prefix}/{item_name}/{slot_name}/{file_name})
        If False, all multi-slotted items and items with slots containing multiple source files will be downloaded as the deeper file structure

    Returns
    -------
    generator : function
        Generator for doing the actual downloads
    count : int
        The files count

    Raises
    ------
    ValueError
        If the given annotation file is not in darwin (json) or pascalvoc (xml) format.
    """
    Path(images_path).mkdir(exist_ok=True)
    if annotation_format not in ["json", "xml"]:
        raise ValueError(f"Annotation format {annotation_format} not supported")

    # Verify that there is not already image in the images folder
    existing_images = {
        image
        for image in images_path.rglob("*")
        if is_file_extension_allowed(image.name)
    }

    annotations_to_download_path: List = []
    for annotation_path in annotations_path.glob(f"*.{annotation_format}"):
        annotation = parse_darwin_json(annotation_path, count=0)
        if annotation is None:
            continue

        if not force_replace:
            # Check the planned path for the image against the existing images
            planned_image_paths = _get_planned_image_paths(
                annotation, images_path, use_folders
            )

            if all(
                planned_image_path in existing_images
                for planned_image_path in planned_image_paths
            ):
                continue

        if force_slots:
            force_slots_for_item = True
        else:
            force_slots_for_item = len(annotation.slots) > 1 or any(
                len(slot.source_files) > 1 for slot in annotation.slots
            )

        annotations_to_download_path.append((annotation_path, force_slots_for_item))

    if remove_extra:
        annotations = (
            parse_darwin_json(annotation_path)
            for annotation_path in annotations_path.glob(f"*.{annotation_format}")
        )
        release_image_paths = [
            _get_planned_image_paths(annotation, images_path, use_folders)
            for annotation in annotations
        ]
        if any(isinstance(i, list) for i in release_image_paths):
            release_image_paths = [
                item for sublist in release_image_paths for item in sublist
            ]
        for existing_image in existing_images:
            if existing_image not in release_image_paths:
                print(f"Removing {existing_image} as it is not part of this release")
                existing_image.unlink()

        _remove_empty_directories(images_path)

    # Create the generator with the partial functions
    download_functions: List = []
    for annotation_path, force_slots in annotations_to_download_path:
        file_download_functions = lazy_download_image_from_annotation(
            api_key,
            annotation_path,
            images_path,
            annotation_format,
            use_folders,
            video_frames,
            force_slots,
            ignore_slots,
        )
        download_functions.extend(file_download_functions)

    if not use_folders:
        _check_for_duplicate_local_filepaths(download_functions)

    return lambda: download_functions, len(download_functions)


def lazy_download_image_from_annotation(
    api_key: str,
    annotation_path: Path,
    images_path: Path,
    annotation_format: str,
    use_folders: bool,
    video_frames: bool,
    force_slots: bool,
    ignore_slots: bool = False,
) -> Iterable[Callable[[], None]]:
    """
    Returns functions to download an image given an annotation. Same as `download_image_from_annotation`
    but returns Callables that trigger the download instead fetching files interally.

    Parameters
    ----------
    api_key : str
        API Key of the current team
    annotation_path : Path
        Path where the annotation is located
    images_path : Path
        Path where to download the image
    annotation_format : str
        Format of the annotations. Currently only JSON is supported
    use_folders : bool
        Recreate folder structure
    video_frames : bool
        Pulls video frames images instead of video files
    force_slots: bool
        Pulls all slots of items into deeper file structure ({prefix}/{item_name}/{slot_name}/{file_name})

    Raises
    ------
    NotImplementedError
        If the format of the annotation is not supported.
    """

    if annotation_format == "json":
        return _download_image_from_json_annotation(
            api_key,
            annotation_path,
            images_path,
            use_folders,
            video_frames,
            force_slots,
            ignore_slots,
        )
    else:
        console = Console()
        console.print("[bold red]Unsupported file format. Please use 'json'.")
        raise NotImplementedError


def _download_image_from_json_annotation(
    api_key: str,
    annotation_path: Path,
    image_path: Path,
    use_folders: bool,
    video_frames: bool,
    force_slots: bool,
    ignore_slots: bool = False,
) -> Iterable[Callable[[], None]]:
    annotation = parse_darwin_json(annotation_path, count=0)
    if annotation is None:
        return []

    # If we are using folders, extract the path for the image and create the folder if needed
    sub_path = annotation.remote_path if use_folders else Path("/")
    parent_path = Path(image_path) / Path(sub_path).relative_to(Path(sub_path).anchor)
    parent_path.mkdir(exist_ok=True, parents=True)

    annotation.slots.sort(key=lambda slot: slot.name or "0")
    if len(annotation.slots) > 0:
        if ignore_slots:
            return _download_single_slot_from_json_annotation(
                annotation,
                api_key,
                parent_path,
                annotation_path,
                video_frames,
                use_folders,
            )
        if force_slots:
            return _download_all_slots_from_json_annotation(
                annotation, api_key, parent_path, video_frames
            )
        else:
            return _download_single_slot_from_json_annotation(
                annotation,
                api_key,
                parent_path,
                annotation_path,
                video_frames,
                use_folders,
            )

    return []


def _download_all_slots_from_json_annotation(
    annotation: dt.AnnotationFile, api_key: str, parent_path: Path, video_frames: bool
) -> Iterable[Callable[[], None]]:
    generator = []
    for slot in annotation.slots:
        if not slot.name:
            raise ValueError("Slot name is required to download all slots")
        slot_path = (
            parent_path
            / sanitize_filename(annotation.filename)
            / sanitize_filename(slot.name)
        )
        slot_path.mkdir(exist_ok=True, parents=True)

        if video_frames and slot.type != "image":
            video_path: Path = slot_path
            video_path.mkdir(exist_ok=True, parents=True)
            if not slot.frame_urls:
                segment_manifests = get_segment_manifests(slot, slot_path, api_key)
                for index, manifest in enumerate(segment_manifests):
                    if slot.segments is None:
                        raise ValueError("No segments found")
                    segment_url = slot.segments[index]["url"]
                    path = video_path / f".{index:07d}.ts"
                    generator.append(
                        functools.partial(
                            _download_and_extract_video_segment,
                            segment_url,
                            api_key,
                            path,
                            manifest,
                        )
                    )
            else:
                for i, frame_url in enumerate(slot.frame_urls or []):
                    path = video_path / f"{i:07d}.png"
                    generator.append(
                        functools.partial(
                            _download_image, frame_url, path, api_key, slot
                        )
                    )
        else:
            for upload in slot.source_files:
                file_path = slot_path / sanitize_filename(upload.file_name)
                generator.append(
                    functools.partial(
                        _download_image_with_trace,
                        annotation,
                        upload.url,
                        file_path,
                        api_key,
                    )
                )
    return generator


def _download_single_slot_from_json_annotation(
    annotation: dt.AnnotationFile,
    api_key: str,
    parent_path: Path,
    annotation_path: Path,
    video_frames: bool,
    use_folders: bool = True,
) -> Iterable[Callable[[], None]]:
    slot = annotation.slots[0]
    generator = []

    if video_frames and slot.type != "image":
        video_path: Path = parent_path / (
            annotation_path.stem if not use_folders else Path(annotation.filename).stem
        )
        video_path.mkdir(exist_ok=True, parents=True)

        # Indicates it's a long video and uses the segment and manifest
        if not slot.frame_urls:
            segment_manifests = get_segment_manifests(slot, video_path, api_key)
            for index, manifest in enumerate(segment_manifests):
                if slot.segments is None:
                    raise ValueError("No segments found")
                segment_url = slot.segments[index]["url"]
                path = video_path / f".{index:07d}.ts"
                generator.append(
                    functools.partial(
                        _download_and_extract_video_segment,
                        segment_url,
                        api_key,
                        path,
                        manifest,
                    )
                )
        else:
            for i, frame_url in enumerate(slot.frame_urls):
                path = video_path / f"{i:07d}.png"
                generator.append(
                    functools.partial(_download_image, frame_url, path, api_key, slot)
                )
    else:
        if len(slot.source_files) > 0:
            image = slot.source_files[0]
            image_url = image.url
            image_filename = image.file_name
            if image_filename.endswith(".nii.gz"):
                suffix = ".nii.gz"
                stem = annotation.filename[: -len(suffix)]
            else:
                suffix = Path(image_filename).suffix
                stem = Path(annotation.filename).stem
            filename = str(Path(stem + suffix))
            image_path = parent_path / sanitize_filename(
                filename or annotation.filename
            )

            generator.append(
                functools.partial(
                    _download_image_with_trace,
                    annotation,
                    image_url,
                    image_path,
                    api_key,
                )
            )
    return generator


def _update_local_path(annotation: AnnotationFile, url, local_path):
    if annotation.version.major == 1:
        return

    # we modify raw json, as internal representation does't store all the data
    raw_annotation = attempt_decode(annotation.path)

    for slot in raw_annotation["item"]["slots"]:
        for source_file in slot["source_files"]:
            if source_file["url"] == url:
                source_file["local_path"] = str(local_path)

    with annotation.path.open(mode="w") as file:
        op = json.dumps(raw_annotation, json.OPT_INDENT_2).decode("utf-8")
        file.write(op)


def _download_image(
    url: str, path: Path, api_key: str, slot: Optional[dt.Slot] = None
) -> None:
    if path.exists():
        return
    TIMEOUT: int = 60
    start: float = time.time()

    transform_file_function = None
    if slot and slot.metadata and slot.metadata.get("colorspace") == "RG16":
        transform_file_function = _rg16_to_grayscale
    while True:
        if "token" in url:
            response: requests.Response = requests.get(url, stream=True)
        else:
            response = requests.get(
                url, headers={"Authorization": f"ApiKey {api_key}"}, stream=True
            )
        # Correct status: download image
        if response.ok and has_json_content_type(response):
            # this branch is a workaround for edge case in V1 when video file from external storage could be registered
            # with multiple keys (so that one file consist of several other)
            _fetch_multiple_files(path, response, transform_file_function)
            return
        elif response.ok:
            _write_file(path, response, transform_file_function)
            return
        # Fatal-error status: fail
        if 400 <= response.status_code <= 499:
            raise Exception(
                f"Request to ({url}) failed. Status code: {response.status_code}, content:\n{get_response_content(response)}."
            )
        # Timeout
        if time.time() - start > TIMEOUT:
            raise Exception(f"Timeout url request ({url}) after {TIMEOUT} seconds.")
        time.sleep(1)


def _download_image_with_trace(annotation, image_url, image_path, api_key):
    _download_image(image_url, image_path, api_key)
    _update_local_path(annotation, image_url, image_path)


def _fetch_multiple_files(
    path: Path, response: requests.Response, transform_file_function=None
) -> None:
    obj = response.json()
    if "urls" not in obj:
        raise Exception(f"Malformed response: {obj}")
    urls = obj["urls"]
    # remove extension from os file path, e.g /some/path/example.dcm -> /some/path/example
    # and create such directory
    dir_path = Path(path).with_suffix("")
    dir_path.mkdir(exist_ok=True, parents=True)
    for url in urls:
        # get filename which is last http path segment
        filename = urllib.parse.urlparse(url).path.rsplit("/", 1)[-1]
        path = dir_path / filename
        response = requests.get(url, stream=True)
        if response.ok:
            _write_file(path, response, transform_file_function)
        else:
            raise Exception(
                f"Request to ({url}) failed. Status code: {response.status_code}, content:\n{get_response_content(response)}."
            )


def _write_file(
    path: Path, response: requests.Response, transform_file_function=None
) -> None:
    with open(str(path), "wb") as file:
        for chunk in response:
            file.write(chunk)
    if transform_file_function is not None:
        transform_file_function(path)


def _rg16_to_grayscale(path):
    # Custom 16bit grayscale encoded on (RG)B channels
    # into regular 8bit grayscale

    image = Image.open(path)
    image_2d_rgb = np.asarray(image)

    image_2d_r = np.uint16(image_2d_rgb[:, :, 0]) << 8
    image_2d_g = np.uint16(image_2d_rgb[:, :, 1])

    image_2d_gray = np.bitwise_or(image_2d_r, image_2d_g)
    image_2d_gray = image_2d_gray / (1 << 16) * 255

    new_image = Image.fromarray(np.uint8(image_2d_gray), mode="L")
    new_image.save(path)


def _download_and_extract_video_segment(
    url: str, api_key: str, path: Path, manifest: dt.SegmentManifest
) -> None:
    _download_video_segment_file(url, api_key, path)
    _extract_frames_from_segment(path, manifest)
    path.unlink()


def _extract_frames_from_segment(path: Path, manifest: dt.SegmentManifest) -> None:
    # import cv2 here to avoid dependency on OpenCV when not needed if not installed as optional extra
    try:
        from cv2 import VideoCapture, imwrite  # pylint: disable=import-outside-toplevel
    except ImportError as e:
        raise MissingDependency(
            "Missing Dependency: OpenCV required for Video Extraction. Install with `pip install darwin-py\[ocv]`"
        ) from e
    cap = VideoCapture(str(path))

    # Read and save frames. Iterates over every frame because frame seeking in OCV is not reliable or guaranteed.
    frames_to_extract = {
        item.frame: item.visible_frame for item in manifest.items if item.visibility
    }
    frame_index = 0
    while cap.isOpened():
        success, frame = cap.read()
        if frame is None:
            break
        if not success:
            raise ValueError(
                f"Failed to read frame {frame_index} from video segment {path}"
            )
        if frame_index in frames_to_extract:
            visible_frame = frames_to_extract.pop(frame_index)
            frame_path = path.parent / f"{visible_frame:07d}.png"
            imwrite(str(frame_path), frame)
            if not frames_to_extract:
                break
        frame_index += 1
    cap.release()


def _download_video_segment_file(url: str, api_key: str, path: Path) -> None:
    with requests.Session() as session:
        retries = Retry(
            total=5, backoff_factor=0.5, status_forcelist=[500, 502, 503, 504]
        )
        session.mount("https://", HTTPAdapter(max_retries=retries))
        if "token" in url:
            response = session.get(url)
        else:
            session.headers = {"Authorization": f"ApiKey {api_key}"}
            response = session.get(url)
    if not response.ok or (400 <= response.status_code <= 499):
        raise Exception(
            f"Request to ({url}) failed. Status code: {response.status_code}, content:\n{get_response_content(response)}."
        )
    # create new filename for segment with .
    with open(str(path), "wb") as file:
        for chunk in response:
            file.write(chunk)


def download_manifest_txts(urls: List[str], api_key: str, folder: Path) -> List[Path]:
    paths = []
    with requests.Session() as session:
        retries = Retry(
            total=5, backoff_factor=0.5, status_forcelist=[500, 502, 503, 504]
        )
        session.mount("https://", HTTPAdapter(max_retries=retries))
        for index, url in enumerate(urls):
            if "token" in url:
                response = session.get(url)
            else:
                session.headers = {"Authorization": f"ApiKey {api_key}"}
                response = session.get(url)
            if not response.ok or (400 <= response.status_code <= 499):
                raise Exception(
                    f"Request to ({url}) failed. Status code: {response.status_code}, content:\n{get_response_content(response)}."
                )
            if not response.content:
                raise Exception(f"Manifest file ({url}) is empty.")
            path = folder / f"manifest_{index + 1}.txt"
            with open(str(path), "wb") as file:
                file.write(response.content)
            paths.append(path)
    return paths


def get_segment_manifests(
    slot: dt.Slot, parent_path: Path, api_key: str
) -> List[dt.SegmentManifest]:
    with TemporaryDirectory(dir=parent_path) as tmpdirname:
        tmpdir = Path(tmpdirname)
        if slot.frame_manifest is None:
            raise ValueError("No frame manifest found")
        frame_urls = [item["url"] for item in slot.frame_manifest]
        manifest_paths = download_manifest_txts(frame_urls, api_key, tmpdir)
        segment_manifests = _parse_manifests(manifest_paths, slot.name or "0")
    return segment_manifests


def _parse_manifests(paths: List[Path], slot: str) -> List[dt.SegmentManifest]:
    all_manifests: Dict[int, List[dt.ManifestItem]] = {}
    visible_frame_index = 0
    for path in paths:
        with open(path) as infile:
            for line in infile:
                frame, segment_str, visibility, timestamp = line.strip("\n").split(":")
                segment_int = int(segment_str)
                if segment_int not in all_manifests:
                    all_manifests[segment_int] = []
                if bool(int(visibility)):
                    all_manifests[segment_int].append(
                        dt.ManifestItem(
                            int(frame),
                            None,
                            segment_int,
                            True,
                            float(timestamp),
                            visible_frame_index,
                        )
                    )
                    visible_frame_index += 1
                else:
                    all_manifests[segment_int].append(
                        dt.ManifestItem(
                            int(frame), None, segment_int, False, float(timestamp), None
                        )
                    )
    # Create a list of segments, sorted by segment number and all items sorted by frame number
    segments = []
    for segment_int, seg_manifests in all_manifests.items():
        seg_manifests.sort(key=lambda x: x.frame)
        segments.append(
            dt.SegmentManifest(
                slot=slot,
                segment=segment_int,
                total_frames=len(seg_manifests),
                items=seg_manifests,
            )
        )

    # Calculate the absolute frame number for each item, as manifests are per segment
    absolute_frame = 0
    for segment in segments:
        for item in segment.items:
            item.absolute_frame = absolute_frame
            absolute_frame += 1
    return segments


def _get_planned_image_paths(
    annotation: dt.AnnotationFile, images_path: Path, use_folders: bool
) -> List[Path]:
    """
    Returns the local path that a dataset file will be downloaded to as part of a release.

    For multi-slotted items, returns one path for each slot.

    Parameters
    ----------
    annotation : AnnotationFile
        Annotation file corresponding to the dataset file
    images_path : Path
        Local directory where the dataset files will be downloaded to
    use_folders : bool
        Whether to recreate the remote folder structure locally for this release
    """
    file_paths = []
    filename = Path(annotation.filename)
    if len(annotation.slots) == 1 and len(annotation.slots[0].source_files) == 1:
        if use_folders and annotation.remote_path != "/":
            return [images_path / Path(annotation.remote_path.lstrip("/\\")) / filename]
        else:
            return [images_path / filename]
    else:
        for slot in annotation.slots:
            if len(slot.source_files) > 1:
                # Check that the item is either a DICOM series or a frame extracted from a video
                is_dicom_series = all(
                    source_file.file_name.endswith(".dcm")  # type: ignore
                    for source_file in slot.source_files
                )
                is_extracted_frame = (
                    len(slot.source_files) == 2
                    and any(
                        source_file.file_name.endswith(ext)  # type: ignore
                        for ext in SUPPORTED_VIDEO_EXTENSIONS
                        for source_file in slot.source_files
                    )
                    and any(
                        source_file.file_name.endswith(ext)  # type: ignore
                        for ext in SUPPORTED_IMAGE_EXTENSIONS
                        for source_file in slot.source_files
                    )
                )
                if is_extracted_frame:
                    # Select only the image if it's an extracted frame
                    frame_source_file = next(
                        source_file
                        for source_file in slot.source_files
                        if any(
                            source_file.file_name.endswith(ext)  # type: ignore
                            for ext in SUPPORTED_IMAGE_EXTENSIONS
                        )
                    )
                    slot.source_files = [frame_source_file]
                if not is_dicom_series and not is_extracted_frame:
                    raise ValueError(
                        "This slot contains data that is not a DICOM series or a frame extracted from a video"
                    )

            slot_name = Path(slot.name)
            for source_file in slot.source_files:
<<<<<<< HEAD
                file_name = source_file["file_name"]
=======
                file_name = source_file.file_name  # type: ignore
>>>>>>> c3e29a89
                if use_folders and annotation.remote_path != "/":
                    file_paths.append(
                        images_path
                        / Path(annotation.remote_path.lstrip("/\\"))
                        / filename
                        / slot_name
                        / file_name
                    )
                else:
                    file_paths.append(images_path / filename / slot_name / file_name)
    return file_paths


def _remove_empty_directories(images_path: Path) -> bool:
    """
    Recursively removes empty directories in the given path

    Parameters
    ----------
    images_path : Path
        Path to remove empty subdirectories from
    """
    entries = os.listdir(images_path)
    is_empty = True

    for entry in entries:
        full_path = Path(os.path.join(images_path, entry))
        if os.path.isdir(full_path):
            if not _remove_empty_directories(full_path):
                is_empty = False
        else:
            if entry == ".DS_Store":
                os.remove(full_path)
                print(f"Removed file: {full_path}")
            else:
                is_empty = False

    # If the directory is empty files, remove it
    if is_empty and images_path != images_path.parent:
        os.rmdir(images_path)
        print(f"Removed empty directory: {images_path}")


def _check_for_duplicate_local_filepaths(
    download_functions: List[Callable[[], None]]
) -> None:
    """
    If pulling a release without folders, check for duplicate filepaths in the download functions.
    This can arise when pulling a flat release with identically named dataset items in different folders.

    If duplicates are found, display a warning message but do not block the download.

    Parameters
    ----------
    download_functions : List[Callable[[], None]]
        A list of download functions. Each one is responsible for downloading a single file.
    """
    image_paths_to_download = [
        download_function.args[2] for download_function in download_functions
    ]

    path_counts = Counter(image_paths_to_download)
    duplicate_download_paths = {
        path: count for path, count in path_counts.items() if count > 1
    }
    if duplicate_download_paths:
        console = Console()
        console.print(
            "[bold yellow]Warning: Identical filenames detected in your export release. \n\nYou are pulling a flat release with identically named dataset items.\nThe release will still be pulled, but to prevent overwriting your dataset files, please re-pull the release with the folder structure. This can be done as follows:[/bold yellow]"
        )
        console.print(
            "[bold yellow]- CLI: darwin dataset pull team_slug/dataset_slug --folders\n- SDK: dataset.pull(use_folders=True)[/bold yellow]\n"
        )
        console.print("[bold yellow]The following paths are duplicated:[/bold yellow]")
        for path, count in duplicate_download_paths.items():
            console.print(
                f"[bold yellow]- {path} is duplicated {count} times[/bold yellow]"
            )<|MERGE_RESOLUTION|>--- conflicted
+++ resolved
@@ -711,11 +711,7 @@
 
             slot_name = Path(slot.name)
             for source_file in slot.source_files:
-<<<<<<< HEAD
-                file_name = source_file["file_name"]
-=======
                 file_name = source_file.file_name  # type: ignore
->>>>>>> c3e29a89
                 if use_folders and annotation.remote_path != "/":
                     file_paths.append(
                         images_path
