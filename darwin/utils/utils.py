--- conflicted
+++ resolved
@@ -1451,7 +1451,6 @@
     )
 
 
-<<<<<<< HEAD
 def get_annotation_files_from_dir(path: Path) -> Iterator[str]:
     """
     Returns an iterator of all the JSON annotation files in the given directory.
@@ -1472,7 +1471,8 @@
         for filepath in sorted(path.glob("**/*.json"))
         if "/.v7/" not in str(filepath)
     )
-=======
+
+
 def convert_sequences_to_polygons(
     sequences: List[Union[List[int], List[float]]],
     height: Optional[int] = None,
@@ -1525,5 +1525,4 @@
             y = max(min(y, height - 1) if height else y, 0)
             path.append({"x": x, "y": y})
         polygons.append(path)
-    return {"path": polygons}
->>>>>>> 92ef9dbb
+    return {"path": polygons}