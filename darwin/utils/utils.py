--- conflicted
+++ resolved
@@ -1025,8 +1025,6 @@
         dt.AnnotationAuthor(annotator["full_name"], annotator["email"])
         for annotator in annotators
     ]
-<<<<<<< HEAD
-=======
 
 
 def _parse_properties(properties: List[Dict[str, Any]]) -> Optional[List[SelectedProperty]]:
@@ -1042,7 +1040,6 @@
         )
 
     return selected_properties or None
->>>>>>> 79859ab4
 
 
 def split_video_annotation(annotation: dt.AnnotationFile) -> List[dt.AnnotationFile]:
