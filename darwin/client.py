import os
import time
from pathlib import Path
from typing import Dict, Iterator, Optional, Union

import requests

from darwin.config import Config
from darwin.dataset import RemoteDataset
from darwin.dataset.identifier import DatasetIdentifier
<<<<<<< HEAD
from darwin.exceptions import (
    InsufficientStorage,
    InvalidLogin,
    MissingConfig,
    NotFound,
    Unauthorized,
)
=======
from darwin.exceptions import InsufficientStorage, InvalidLogin, MissingConfig, NotFound, Unauthorized
>>>>>>> 83d865eb
from darwin.utils import is_deprecated_project_dir, is_project_dir, urljoin
from darwin.validators import name_taken, validation_error


class Client:
    def __init__(self, config: Config, default_team: Optional[str] = None):
        self.config = config
        self.url = config.get("global/api_endpoint")
        self.base_url = config.get("global/base_url")
        self.default_team = default_team or config.get("global/default_team")
        self.features = {}

    def get(
        self, endpoint: str, team: Optional[str] = None, retry: bool = False, raw: bool = False, debug: bool = False
    ):
        """Get something from the server trough HTTP

        Parameters
        ----------
        endpoint : str
            Recipient of the HTTP operation
        retry : bool
            Retry to perform the operation. Set to False on recursive calls.
        raw : bool
            Flag for returning raw response
        debug : bool
            Debugging flag. In this case failed requests get printed

        Returns
        -------
        dict
        Dictionary which contains the server response

        Raises
        ------
        NotFound
            Resource not found
        Unauthorized
            Action is not authorized
        """
        response = requests.get(urljoin(self.url, endpoint), headers=self._get_headers(team))

        if response.status_code == 401:
            raise Unauthorized()
        if response.status_code == 404:
            raise NotFound(urljoin(self.url, endpoint))
        if response.status_code != 200 and retry:
            if debug:
                print(
                    f"Client get request response ({response.json()}) with unexpected status "
                    f"({response.status_code}). "
                    f"Client: ({self})"
                    f"Request: (endpoint={endpoint})"
                )
            time.sleep(10)
            return self.get(endpoint=endpoint, retry=False)
        if raw:
            return response
        else:
            return self._decode_response(response, debug)

    def put(self, endpoint: str, payload: Dict, team: Optional[str] = None, retry: bool = False, debug: bool = False):
        """Put something on the server trough HTTP

        Parameters
        ----------
        endpoint : str
            Recipient of the HTTP operation
        payload : dict
            What you want to put on the server (typically json encoded)
        retry : bool
            Retry to perform the operation. Set to False on recursive calls.
        debug : bool
            Debugging flag. In this case failed requests get printed

        Returns
        -------
        dict
        Dictionary which contains the server response
        """
        response = requests.put(urljoin(self.url, endpoint), json=payload, headers=self._get_headers(team))

        if response.status_code == 401:
            raise Unauthorized()

        if response.status_code == 429:
            error_code = response.json()["errors"]["code"]
            if error_code == "INSUFFICIENT_REMAINING_STORAGE":
                raise InsufficientStorage()

        if response.status_code != 200 and retry:
            if debug:
                print(
                    f"Client get request response ({response.json()}) with unexpected status "
                    f"({response.status_code}). "
                    f"Client: ({self})"
                    f"Request: (endpoint={endpoint}, payload={payload})"
                )
            time.sleep(10)
            return self.put(endpoint, payload=payload, retry=False)

        return self._decode_response(response, debug)

    def post(
        self,
        endpoint: str,
        payload: Optional[Dict] = None,
        team: Optional[str] = None,
        retry: bool = False,
        error_handlers: Optional[list] = None,
        debug: bool = False,
    ):
        """Post something new on the server trough HTTP

        Parameters
        ----------
        endpoint : str
            Recipient of the HTTP operation
        payload : dict
            What you want to put on the server (typically json encoded)
        retry : bool
            Retry to perform the operation. Set to False on recursive calls.
        refresh : bool
            Flag for use the refresh token instead
        debug : bool
            Debugging flag. In this case failed requests get printed

        Returns
        -------
        dict
        Dictionary which contains the server response
        """
        if payload is None:
            payload = {}
        if error_handlers is None:
            error_handlers = []
        response = requests.post(urljoin(self.url, endpoint), json=payload, headers=self._get_headers(team))
        if response.status_code == 401:
            raise Unauthorized()

        if response.status_code != 200:
            for error_handler in error_handlers:
                error_handler(response.status_code, response.json())

            if debug:
                print(
                    f"Client get request response ({response.json()}) with unexpected status "
                    f"({response.status_code}). "
                    f"Client: ({self})"
                    f"Request: (endpoint={endpoint}, payload={payload})"
                )
            if retry:
                time.sleep(10)
                return self.post(endpoint, payload=payload, retry=False)

        return self._decode_response(response, debug)

    def list_local_datasets(self, team: Optional[str] = None) -> Iterator[Path]:
        """Returns a list of all local folders which are detected as dataset.

        Returns
        -------
        list[Path]
        List of all local datasets
        """
        if team is not None:
            team_configs = [self.config.get_team(team)]
        else:
            team_configs = self.config.get_all_teams()
        for team_config in team_configs:
            projects_team = Path(team_config["datasets_dir"]) / team_config["slug"]
            for project_path in projects_team.glob("*"):
                if project_path.is_dir() and is_project_dir(project_path):
                    yield Path(project_path)

    def list_deprecated_local_datasets(self, team: Optional[str] = None) -> Iterator[Path]:
        """Returns a list of all local folders which are detected as datasets but use a deprecated local structure

        Returns
        -------
        list[Path]
        List of all local datasets
        """
        team = team or self.default_team
        team_config = self.config.get_team(team)

        projects_team = Path(team_config["datasets_dir"])
        for project_path in projects_team.glob("*"):
            if project_path.is_dir() and is_deprecated_project_dir(project_path):
                yield Path(project_path)

    def list_remote_datasets(self, team: Optional[str] = None) -> Iterator[RemoteDataset]:
        """Returns a list of all available datasets with the team currently authenticated against

        Returns
        -------
        list[RemoteDataset]
        List of all remote datasets
        """
        for dataset in self.get("/datasets/", team=team):
            yield RemoteDataset(
                name=dataset["name"],
                slug=dataset["slug"],
                team=team or self.default_team,
                dataset_id=dataset["id"],
                image_count=dataset["num_images"],
                progress=dataset["progress"],
                client=self,
            )

    def get_remote_dataset(self, dataset_identifier: Union[str, DatasetIdentifier]) -> RemoteDataset:
        """Get a remote dataset based on the parameter passed. You can only choose one of the
        possible parameters and calling this method with multiple ones will result in an
        error.

        Parameters
        ----------
        dataset_identifier : int
            ID of the dataset to return

        Returns
        -------
        RemoteDataset
            Initialized dataset
        """
        if isinstance(dataset_identifier, str):
            dataset_identifier = DatasetIdentifier.parse(dataset_identifier)
        if not dataset_identifier.team_slug:
            dataset_identifier.team_slug = self.default_team
        matching_datasets = [
            dataset
            for dataset in self.list_remote_datasets(team=dataset_identifier.team_slug)
            if dataset.slug == dataset_identifier.dataset_slug
        ]
        if not matching_datasets:
            raise NotFound(dataset_identifier)
        return matching_datasets[0]

    def create_dataset(self, name: str, team: Optional[str] = None) -> RemoteDataset:
        """Create a remote dataset

        Parameters
        ----------
        name : str
            Name of the dataset to create

        Returns
        -------
        RemoteDataset
        The created dataset
        """
        dataset = self.post("/datasets", {"name": name}, team=team, error_handlers=[name_taken, validation_error])
        return RemoteDataset(
            name=dataset["name"],
            team=team or self.default_team,
            slug=dataset["slug"],
            dataset_id=dataset["id"],
            image_count=dataset["num_images"],
            progress=dataset["progress"],
            client=self,
        )

    def load_feature_flags(self, team: Optional[str] = None):
        """Gets current features enabled for a team"""
        team_slug = self.config.get_team(team or self.default_team)["slug"]
        self.features[team_slug] = self.get(f"/teams/{team_slug}/features")

    def feature_enabled(self, feature_name: str, team: Optional[str] = None):
        team_slug = self.config.get_team(team or self.default_team)["slug"]
        if team_slug not in self.features:
            self.load_feature_flags(team)
        for feature in self.features[team_slug]:
            if feature["name"] == feature_name:
                return feature["enabled"]
        return False

    def get_datasets_dir(self, team: Optional[str] = None):
        """Gets the dataset directory of the specified team or the default one

        Parameters
        ----------
        team: str
            Team to get the directory from

        Returns
        -------
        str
            Path of the datasets for the selected team or the default one
        """
        return self.config.get_team(team or self.default_team)["datasets_dir"]

    def set_datasets_dir(self, datasets_dir: Path, team: Optional[str] = None):
        """ Sets the dataset directory of the specified team or the default one

        Parameters
        ----------
        datasets_dir: Path
            Path to set as dataset directory of the team
        team: str
            Team to change the directory to
        """
        self.config.put(f"teams/{team or self.default_team}/datasets_dir", datasets_dir)

    def _get_headers(self, team: Optional[str] = None):
        """Get the headers of the API calls to the backend.

        Parameters
        ----------

        Returns
        -------
        dict
        Contains the Content-Type and Authorization token
        """
        header = {"Content-Type": "application/json"}

        team_config = self.config.get_team(team or self.default_team)
        api_key = team_config.get("api_key")

        if api_key is not None:
            header["Authorization"] = f"ApiKey {api_key}"
        return header

    @classmethod
    def local(cls, team_slug: Optional[str] = None):
        """Factory method to use the default configuration file to init the client

        Returns
        -------
        Client
        The inited client
        """
        config_path = Path.home() / ".darwin" / "config.yaml"
        return Client.from_config(config_path, team_slug=team_slug)

    @classmethod
    def from_config(cls, config_path: Path, team_slug: Optional[str] = None):
        """Factory method to create a client from the configuration file passed as parameter

        Parameters
        ----------
        config_path : str
            Path to a configuration file to use to create the client

        Returns
        -------
        Client
        The inited client
        """
        if not config_path.exists():
            raise MissingConfig()
        config = Config(config_path)

        return cls(config=config, default_team=team_slug)

    @classmethod
    def from_api_key(cls, api_key: str, datasets_dir: Optional[Path] = None):
        """Factory method to create a client given an API key

        Parameters
        ----------
        api_key: str
            API key to use to authenticate the client
        datasets_dir : str
            String where the client should be initialized from (aka the root path)

        Returns
        -------
        Client
            The inited client
        """
        if datasets_dir is None:
            datasets_dir = Path.home() / ".darwin" / "datasets"
        headers = {"Content-Type": "application/json", "Authorization": f"ApiKey {api_key}"}
        api_url = Client.default_api_url()
        response = requests.get(urljoin(api_url, "/users/token_info"), headers=headers)

        if response.status_code != 200:
            raise InvalidLogin()
        data = response.json()
        team = data["selected_team"]["slug"]

        config = Config(path=None)
        config.set_team(team=team, api_key=api_key, datasets_dir=str(datasets_dir))
        config.set_global(api_endpoint=api_url, base_url=Client.default_base_url())

        return cls(config=config, default_team=team)

    @staticmethod
    def default_api_url():
        """Returns the default api url"""
        return f"{Client.default_base_url()}/api/"

    @staticmethod
    def default_base_url():
        """Returns the default base url"""
        return os.getenv("DARWIN_BASE_URL", "https://darwin.v7labs.com")

    @staticmethod
    def _decode_response(response, debug: bool = False):
        """ Decode the response as JSON entry or return a dictionary with the error

        Parameters
        ----------
        response: requests.Response
            Response to decode
        debug : bool
            Debugging flag. In this case failed requests get printed

        Returns
        -------
        dict
        JSON decoded entry or error
        """
        try:
            return response.json()
        except ValueError:
            if debug:
                print(f"[ERROR {response.status_code}] {response.text}")
            response.close()
            return {"error": "Response is not JSON encoded", "status_code": response.status_code, "text": response.text}

    def __str__(self):
        return f"Client(default_team={self.default_team})"<|MERGE_RESOLUTION|>--- conflicted
+++ resolved
@@ -8,17 +8,7 @@
 from darwin.config import Config
 from darwin.dataset import RemoteDataset
 from darwin.dataset.identifier import DatasetIdentifier
-<<<<<<< HEAD
-from darwin.exceptions import (
-    InsufficientStorage,
-    InvalidLogin,
-    MissingConfig,
-    NotFound,
-    Unauthorized,
-)
-=======
 from darwin.exceptions import InsufficientStorage, InvalidLogin, MissingConfig, NotFound, Unauthorized
->>>>>>> 83d865eb
 from darwin.utils import is_deprecated_project_dir, is_project_dir, urljoin
 from darwin.validators import name_taken, validation_error
 
