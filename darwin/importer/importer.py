from pathlib import Path
from typing import (
    TYPE_CHECKING,
<<<<<<< HEAD
    Callable,
    Dict,
    Iterator,
=======
    Any,
    Callable,
    Dict,
    Iterable,
>>>>>>> 2fe1e44c
    List,
    Optional,
    Set,
    Tuple,
    Union,
)

if TYPE_CHECKING:
    from darwin.client import Client
    from darwin.dataset import RemoteDataset

from concurrent.futures import ThreadPoolExecutor
from itertools import chain

import darwin.datatypes as dt
from darwin.datatypes import PathLike
from darwin.utils import secure_continue_request
from rich.progress import track


<<<<<<< HEAD
def build_main_annotations_lookup_table(annotation_classes: List[Dict]) -> Dict[str, int]:
=======
def build_main_annotations_lookup_table(annotation_classes: List[Dict[str, Any]]) -> Dict[str, Any]:
>>>>>>> 2fe1e44c
    MAIN_ANNOTATION_TYPES = [
        "bounding_box",
        "cuboid",
        "ellipse",
        "keypoint",
        "line",
        "link",
        "polygon",
        "skeleton",
        "tag",
    ]
<<<<<<< HEAD
    lookup: Dict[str, int] = {}
=======
    lookup: Dict[str, Any] = {}
>>>>>>> 2fe1e44c
    for cls in annotation_classes:
        for annotation_type in cls["annotation_types"]:
            if annotation_type in MAIN_ANNOTATION_TYPES:
                if annotation_type not in lookup:
                    lookup[annotation_type] = {}
                lookup[annotation_type][cls["name"]] = cls["id"]

    return lookup


def find_and_parse(
    importer: Callable[[Path], Union[List[dt.AnnotationFile], dt.AnnotationFile, None]], file_paths: List[PathLike]
) -> Optional[Iterable[dt.AnnotationFile]]:
    # TODO: this could be done in parallel
    for file_path in map(Path, file_paths):
        files = file_path.glob("**/*") if file_path.is_dir() else [file_path]
        for f in files:
            # importer returns either None, 1 annotation file or a list of annotation files
            parsed_files: Union[List[dt.AnnotationFile], dt.AnnotationFile, None] = importer(f)
            if parsed_files is None:
                continue

            if type(parsed_files) is not list:
                parsed_files = [parsed_files]

            for parsed_file in parsed_files:
                # clear to save memory
                parsed_file.annotations = []
                yield parsed_file


def build_attribute_lookup(dataset: "RemoteDataset") -> Dict[str, Any]:
    attributes: Any = dataset.fetch_remote_attributes()
    lookup: Dict[str, Any] = {}
    for attribute in attributes:
        class_id = attribute["class_id"]
        if class_id not in lookup:
            lookup[class_id] = {}
        lookup[class_id][attribute["name"]] = attribute["id"]
    return lookup


def get_remote_files(dataset: "RemoteDataset", filenames: List[str]) -> Dict[str, int]:
    """Fetches remote files from the datasets, in chunks of 100 filesnames at a time"""
    remote_files = {}
    for i in range(0, len(filenames), 100):
        chunk = filenames[i : i + 100]
        for remote_file in dataset.fetch_remote_files(
            {"types": "image,playback_video,video_frame", "filenames": ",".join(chunk)}
        ):
            remote_files[remote_file.full_path] = remote_file.id
    return remote_files


def _resolve_annotation_classes(
    local_annotation_classes: List[dt.AnnotationClass],
    classes_in_dataset: Dict[str, Any],
    classes_in_team: Dict[str, Any],
) -> Tuple[Set[dt.AnnotationClass], Set[dt.AnnotationClass]]:
    local_classes_not_in_dataset: Set[dt.AnnotationClass] = set()
    local_classes_not_in_team: Set[dt.AnnotationClass] = set()

    for local_cls in local_annotation_classes:
        local_annotation_type = local_cls.annotation_internal_type or local_cls.annotation_type
        # Only add the new class if it doesn't exist remotely already
        if local_annotation_type in classes_in_dataset and local_cls.name in classes_in_dataset[local_annotation_type]:
            continue

        # Only add the new class if it's not included in the list of the missing classes already
        if local_cls.name in [missing_class.name for missing_class in local_classes_not_in_dataset]:
            continue
        if local_cls.name in [missing_class.name for missing_class in local_classes_not_in_team]:
            continue

        if local_annotation_type in classes_in_team and local_cls.name in classes_in_team[local_annotation_type]:
            local_classes_not_in_dataset.add(local_cls)
        else:
            local_classes_not_in_team.add(local_cls)

    return local_classes_not_in_dataset, local_classes_not_in_team


def import_annotations(
    dataset: "RemoteDataset",
    importer: Callable[[Path], Union[List[dt.AnnotationFile], dt.AnnotationFile, None]],
    file_paths: List[PathLike],
    append: bool,
    max_workers: int = 4,
    require_user_confirm: bool = False,
) -> None:
    """
    Imports the given given Annotations into the given Dataset.

    Parameters
    ----------
    dataset : RemoteDataset
        Dataset where the Annotations will be imported to.
    importer : Callable[[Path], Union[List[dt.AnnotationFile], dt.AnnotationFile, None]]
        Parsing module containing the logic to parse the given Annotation files given in
        `files_path`. See `importer/format` for a list of out of supported parsers.
    file_paths : List[PathLike]
        A list of `Path`'s or strings containing the Annotations we wish to import.
    append : bool
        If `True` appends the given annotations to the datasets. If `False` will override them.
    max_workers: Optional[int]
        The number of workers to be used when uploading the annnotations. Defaults to 4

    Returns
    -------
        None

    Raises
    -------
    ValueError
        If file_paths is not a list.
    """
    if not isinstance(file_paths, list):
        raise ValueError(f"file_paths must be a list of 'Path' or 'str'. Current value: {file_paths}")
    # we need to fetch all the remote classes in order to find the correct id
    print("Fetching remote class list...")
<<<<<<< HEAD
    team_classes = dataset.fetch_remote_classes(team_wide=True)
    # team-wide classes belonging to our dataset
    classes_in_dataset = build_main_annotations_lookup_table(
        [team_cls for team_cls in team_classes if team_cls["available"]]
    )
    # team-wide classes not yet belonging to any dataset
    classes_in_team = build_main_annotations_lookup_table(
        [team_cls for team_cls in team_classes if not team_cls["available"]]
    )
    # attributes are sub annotations and need a different look-up table
=======
    team_classes: List[Dict[str, Any]] = dataset.fetch_remote_classes(True)
    if not team_classes:
        raise ValueError("Unable to fetch remote class list.")

    classes_in_dataset: Dict[str, Any] = build_main_annotations_lookup_table(
        [cls for cls in team_classes if cls["available"]]
    )
    classes_in_team: Dict[str, Any] = build_main_annotations_lookup_table(
        [cls for cls in team_classes if not cls["available"]]
    )
>>>>>>> 2fe1e44c
    attributes = build_attribute_lookup(dataset)
    # we need to find and parse the specified files in `file_paths`
    print("Retrieving local annotations ...")
<<<<<<< HEAD
    parsed_files: List[dt.AnnotationFile] = list(find_and_parse(importer, file_paths))
    # filenames are the images' names
    filenames: List[str] = [parsed_file.filename for parsed_file in parsed_files]
=======
    local_files = []
    local_files_missing_remotely = []
    maybe_parsed_files: Optional[Iterable[dt.AnnotationFile]] = find_and_parse(importer, file_paths)
    if not maybe_parsed_files:
        raise ValueError("Not able to parse any files.")

    parsed_files = list(maybe_parsed_files)
    filenames: List[str] = [parsed_file.filename for parsed_file in parsed_files]

>>>>>>> 2fe1e44c
    print("Fetching remote file list...")
    # This call will only filter by filename; so can return a superset of matched files across different paths
    # There is logic in this function to then include paths to narrow down to the single correct matching file
    remote_path_to_item_id = get_remote_files(dataset, filenames)
    local_files = []
    local_files_missing_remotely = []
    for parsed_file in parsed_files:
        if parsed_file.full_path not in remote_path_to_item_id:
            local_files_missing_remotely.append(parsed_file)
        else:
            local_files.append(parsed_file)
    # now we have a list of missing files (images) that we have locally but not in the remote
    # and a list of all the files we have both locally and in the remote
    print(f"{len(local_files) + len(local_files_missing_remotely)} annotation file(s) found.")
    missing_files_remotely: bool = len(local_files_missing_remotely) > 0
    if missing_files_remotely:
        print(f"{len(local_files_missing_remotely)} file(s) are missing from the dataset")
        for local_file in local_files_missing_remotely:
            print(f"\t{local_file.path}: '{local_file.full_path}'")

        if not require_user_confirm:
            # ask the user if he wants to import the annotations
            if not secure_continue_request():
                # if user doesn't confirm, we exit the function
                return None
    # using the look-up defined before, we find out the classes that are not in the dataset and not in the team
    local_classes_not_in_dataset, local_classes_not_in_team = _resolve_annotation_classes(
        [annotation_class for file in local_files for annotation_class in file.annotation_classes],
        classes_in_dataset,
        classes_in_team,
    )

    print(f"{len(local_classes_not_in_team)} classes needs to be created.")
    print(f"{len(local_classes_not_in_dataset)} classes needs to be added to {dataset.identifier}")
    # if we have skeletons, we need to have a specified class for each one of them
    missing_skeletons: List[dt.AnnotationClass] = list(filter(_is_skeleton_class, local_classes_not_in_team))
    missing_skeleton_names: str = ", ".join(map(_get_skeleton_name, missing_skeletons))
    if missing_skeletons:
        print(
            f"Found missing skeleton classes: {missing_skeleton_names}. Missing Skeleton classes cannot be created. Exiting now."
        )
        return None

    if local_classes_not_in_team:
        print("About to create the following classes")
        for missing_class in local_classes_not_in_team:
            print(
                f"\t{missing_class.name}, type: {missing_class.annotation_internal_type or missing_class.annotation_type}"
            )
        if not require_user_confirm:
            if not secure_continue_request():
                return None
        for missing_class in local_classes_not_in_team:
            dataset.create_annotation_class(
                missing_class.name, missing_class.annotation_internal_type or missing_class.annotation_type
            )
    if local_classes_not_in_dataset:
        print(f"About to add the following classes to {dataset.identifier}")
        for cls in local_classes_not_in_dataset:
            dataset.add_annotation_class(cls)

    # Refetch classes to update mappings
    if local_classes_not_in_team or local_classes_not_in_dataset:
        maybe_remote_classes: List[Dict[str, Any]] = dataset.fetch_remote_classes()
        if not maybe_remote_classes:
            raise ValueError("Unable to fetch remote classes.")

        remote_classes = build_main_annotations_lookup_table(maybe_remote_classes)
    else:
        remote_classes = build_main_annotations_lookup_table(team_classes)

<<<<<<< HEAD
    with ThreadPoolExecutor(max_workers=max_workers) as executor:
        missing_files_paths: List[Path] = [missing_file.full_path for missing_file in local_files_missing_remotely]

        def get_uplodable_files(local_path: Path) -> List[dt.AnnotationFile]:
            parsed_files = importer(local_path)
            if type(parsed_files) is not list:
                parsed_files = [parsed_files]
            # remove files missing on the server
            uploadable_files = [
                parsed_file for parsed_file in parsed_files if parsed_file.full_path not in missing_files_paths
            ]
            return uploadable_files

        def import_annotation_from_annotation_file(parsed_file: dt.AnnotationFile):
            item_id = remote_path_to_item_id[parsed_file.full_path]
=======
    # Need to re parse the files since we didn't save the annotations in memory
    for local_path in set(local_file.path for local_file in local_files):

        imported_files: Union[List[dt.AnnotationFile], dt.AnnotationFile, None] = importer(local_path)
        if imported_files is None:
            parsed_files = []
        elif not isinstance(imported_files, List):
            parsed_files = [imported_files]
        else:
            parsed_files = imported_files

        # remove files missing on the server
        missing_files = [missing_file.full_path for missing_file in local_files_missing_remotely]
        parsed_files = [parsed_file for parsed_file in parsed_files if parsed_file.full_path not in missing_files]
        for parsed_file in track(parsed_files):
            image_id = remote_files[parsed_file.full_path]
>>>>>>> 2fe1e44c
            _import_annotations(
                dataset.client,
                item_id,
                remote_classes,
                attributes,
                parsed_file.annotations,
                dataset,
                append,
            )

        print(f"Uploading annotations with {max_workers} workers")
        # let's get the file paths we need
        paths: Set[Path] = set(local_file.path for local_file in local_files)
        # create our multi threading stage to get the files we need to import
        uploadable_files: List[List[dt.AnnotationFile]] = list(executor.map(get_uplodable_files, paths))
        # parsed_files is a list of lists, we need to flat it
        # we also convert it to list because we need to know its len
        parsed_files_flat: List[dt.AnnotationFile] = list(chain.from_iterable(uploadable_files))
        # create our multi threading stage to import the annotations
        import_annotation_stage: Iterator = track(
            executor.map(import_annotation_from_annotation_file, parsed_files_flat), total=len(parsed_files_flat)
        )
        # resolve the stage
        list(import_annotation_stage)


def _is_skeleton_class(the_class: dt.AnnotationClass) -> bool:
    return (the_class.annotation_internal_type or the_class.annotation_type) == "skeleton"


def _get_skeleton_name(skeleton: dt.AnnotationClass) -> str:
    return skeleton.name


def _handle_subs(
    annotation: dt.Annotation, data: Dict[str, Any], annotation_class_id: str, attributes: Dict[str, Any]
) -> Dict[str, Any]:
    for sub in annotation.subs:
        if sub.annotation_type == "text":
            data["text"] = {"text": sub.data}
        elif sub.annotation_type == "attributes":
            data["attributes"] = {
                "attributes": [
                    attributes[annotation_class_id][attr]
                    for attr in sub.data
                    if annotation_class_id in attributes and attr in attributes[annotation_class_id]
                ]
            }
        elif sub.annotation_type == "instance_id":
            data["instance_id"] = {"value": sub.data}
        else:
            data[sub.annotation_type] = sub.data
    return data


def _handle_complex_polygon(annotation: dt.Annotation, data: Dict[str, Any]) -> Dict[str, Any]:
    if "complex_polygon" in data:
        del data["complex_polygon"]
        data["polygon"] = {"path": annotation.data["paths"][0], "additional_paths": annotation.data["paths"][1:]}
    return data


def _import_annotations(
    client: "Client",
    id: int,
    remote_classes: Dict[str, Any],
    attributes: Dict[str, Any],
    annotations: List[dt.Annotation],
    dataset: "RemoteDataset",
    append: bool,
):
    serialized_annotations = []
    for annotation in annotations:
        annotation_class = annotation.annotation_class
        annotation_type = annotation_class.annotation_internal_type or annotation_class.annotation_type
        annotation_class_id = remote_classes[annotation_type][annotation_class.name]

        if isinstance(annotation, dt.VideoAnnotation):
            data = annotation.get_data(
                only_keyframes=True,
                post_processing=lambda annotation, data: _handle_subs(
                    annotation, _handle_complex_polygon(annotation, data), annotation_class_id, attributes
                ),
            )
        else:
            data = {annotation_class.annotation_type: annotation.data}
            data = _handle_complex_polygon(annotation, data)
            data = _handle_subs(annotation, data, annotation_class_id, attributes)

        serialized_annotations.append({"annotation_class_id": annotation_class_id, "data": data})

    payload: Dict[str, Any] = {"annotations": serialized_annotations}
    if append:
        payload["overwrite"] = "false"

    try:
        client.import_annotation_class(id, payload=payload)
    except:
        print(f"warning, failed to upload annotation to item {id}. Annotations: {payload}")<|MERGE_RESOLUTION|>--- conflicted
+++ resolved
@@ -1,16 +1,11 @@
 from pathlib import Path
 from typing import (
     TYPE_CHECKING,
-<<<<<<< HEAD
-    Callable,
-    Dict,
-    Iterator,
-=======
     Any,
     Callable,
     Dict,
     Iterable,
->>>>>>> 2fe1e44c
+    Iterator,
     List,
     Optional,
     Set,
@@ -31,11 +26,7 @@
 from rich.progress import track
 
 
-<<<<<<< HEAD
-def build_main_annotations_lookup_table(annotation_classes: List[Dict]) -> Dict[str, int]:
-=======
 def build_main_annotations_lookup_table(annotation_classes: List[Dict[str, Any]]) -> Dict[str, Any]:
->>>>>>> 2fe1e44c
     MAIN_ANNOTATION_TYPES = [
         "bounding_box",
         "cuboid",
@@ -47,11 +38,7 @@
         "skeleton",
         "tag",
     ]
-<<<<<<< HEAD
-    lookup: Dict[str, int] = {}
-=======
     lookup: Dict[str, Any] = {}
->>>>>>> 2fe1e44c
     for cls in annotation_classes:
         for annotation_type in cls["annotation_types"]:
             if annotation_type in MAIN_ANNOTATION_TYPES:
@@ -172,47 +159,25 @@
         raise ValueError(f"file_paths must be a list of 'Path' or 'str'. Current value: {file_paths}")
     # we need to fetch all the remote classes in order to find the correct id
     print("Fetching remote class list...")
-<<<<<<< HEAD
-    team_classes = dataset.fetch_remote_classes(team_wide=True)
-    # team-wide classes belonging to our dataset
-    classes_in_dataset = build_main_annotations_lookup_table(
-        [team_cls for team_cls in team_classes if team_cls["available"]]
-    )
-    # team-wide classes not yet belonging to any dataset
-    classes_in_team = build_main_annotations_lookup_table(
-        [team_cls for team_cls in team_classes if not team_cls["available"]]
-    )
-    # attributes are sub annotations and need a different look-up table
-=======
-    team_classes: List[Dict[str, Any]] = dataset.fetch_remote_classes(True)
+    team_classes: List[Dict[str, Any]] = dataset.fetch_remote_classes(team_wide=True)
     if not team_classes:
         raise ValueError("Unable to fetch remote class list.")
 
+    # team-wide classes belonging to our dataset
     classes_in_dataset: Dict[str, Any] = build_main_annotations_lookup_table(
         [cls for cls in team_classes if cls["available"]]
     )
+    # team-wide classes not yet belonging to any dataset
     classes_in_team: Dict[str, Any] = build_main_annotations_lookup_table(
         [cls for cls in team_classes if not cls["available"]]
     )
->>>>>>> 2fe1e44c
+    # attributes are sub annotations and need a different look-up table
     attributes = build_attribute_lookup(dataset)
     # we need to find and parse the specified files in `file_paths`
     print("Retrieving local annotations ...")
-<<<<<<< HEAD
     parsed_files: List[dt.AnnotationFile] = list(find_and_parse(importer, file_paths))
     # filenames are the images' names
     filenames: List[str] = [parsed_file.filename for parsed_file in parsed_files]
-=======
-    local_files = []
-    local_files_missing_remotely = []
-    maybe_parsed_files: Optional[Iterable[dt.AnnotationFile]] = find_and_parse(importer, file_paths)
-    if not maybe_parsed_files:
-        raise ValueError("Not able to parse any files.")
-
-    parsed_files = list(maybe_parsed_files)
-    filenames: List[str] = [parsed_file.filename for parsed_file in parsed_files]
-
->>>>>>> 2fe1e44c
     print("Fetching remote file list...")
     # This call will only filter by filename; so can return a superset of matched files across different paths
     # There is logic in this function to then include paths to narrow down to the single correct matching file
@@ -284,7 +249,6 @@
     else:
         remote_classes = build_main_annotations_lookup_table(team_classes)
 
-<<<<<<< HEAD
     with ThreadPoolExecutor(max_workers=max_workers) as executor:
         missing_files_paths: List[Path] = [missing_file.full_path for missing_file in local_files_missing_remotely]
 
@@ -300,32 +264,8 @@
 
         def import_annotation_from_annotation_file(parsed_file: dt.AnnotationFile):
             item_id = remote_path_to_item_id[parsed_file.full_path]
-=======
-    # Need to re parse the files since we didn't save the annotations in memory
-    for local_path in set(local_file.path for local_file in local_files):
-
-        imported_files: Union[List[dt.AnnotationFile], dt.AnnotationFile, None] = importer(local_path)
-        if imported_files is None:
-            parsed_files = []
-        elif not isinstance(imported_files, List):
-            parsed_files = [imported_files]
-        else:
-            parsed_files = imported_files
-
-        # remove files missing on the server
-        missing_files = [missing_file.full_path for missing_file in local_files_missing_remotely]
-        parsed_files = [parsed_file for parsed_file in parsed_files if parsed_file.full_path not in missing_files]
-        for parsed_file in track(parsed_files):
-            image_id = remote_files[parsed_file.full_path]
->>>>>>> 2fe1e44c
             _import_annotations(
-                dataset.client,
-                item_id,
-                remote_classes,
-                attributes,
-                parsed_file.annotations,
-                dataset,
-                append,
+                dataset.client, item_id, remote_classes, attributes, parsed_file.annotations, dataset, append,
             )
 
         print(f"Uploading annotations with {max_workers} workers")
