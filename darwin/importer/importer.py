--- conflicted
+++ resolved
@@ -414,10 +414,7 @@
                 a_prop.name,
                 annotation_class_id,
             ) not in team_properties_annotation_lookup:
-<<<<<<< HEAD
-=======
-
->>>>>>> 9269e67f
+
                 # check if fullproperty exists in create_properties
                 for full_property in create_properties:
                     if (
@@ -1233,15 +1230,9 @@
         # Insert the default slot name if not available in the import source
         annotation = _handle_slot_names(annotation, dataset.version, default_slot_name)
 
-<<<<<<< HEAD
         annotation_class_ids_map[
             (annotation_class.name, annotation_type)
         ] = annotation_class_id
-=======
-        annotation_class_ids_map[(annotation_class.name, annotation_type)] = (
-            annotation_class_id
-        )
->>>>>>> 9269e67f
         serial_obj = {
             "annotation_class_id": annotation_class_id,
             "data": data,
