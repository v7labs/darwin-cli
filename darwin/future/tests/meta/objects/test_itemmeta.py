from uuid import UUID

import pytest
import responses
from responses import json_params_matcher

from darwin.future.data_objects.item import ItemLayout, ItemSlot
from darwin.future.exceptions import BadRequest
from darwin.future.meta.objects.item import Item
from darwin.future.tests.meta.objects.fixtures import *


def test_item_properties(item: Item) -> None:
    assert isinstance(item.name, str)
    assert isinstance(item.id, UUID)
    assert isinstance(item.slots, list)
    for slot in item.slots:
        assert isinstance(slot, ItemSlot)
    assert isinstance(item.path, str)
    assert isinstance(item.dataset_id, int)
    assert isinstance(item.processing_status, str)
    assert isinstance(item.archived, (bool, type(None)))
    assert isinstance(item.priority, (int, type(None)))
    assert isinstance(item.tags, (list, dict, type(None)))
    assert isinstance(item.layout, (ItemLayout, type(None)))


def test_delete(item: Item) -> None:
    with responses.RequestsMock() as rsps:
        team_slug = item.meta_params["team_slug"]
        dataset_id = item.meta_params["dataset_id"]
        rsps.add(
            rsps.DELETE,
            item.client.config.api_endpoint + f"v2/teams/{team_slug}/items",
            status=200,
            match=[
                json_params_matcher(
                    {
                        "filters": {
                            "item_ids": [str(item.id)],
                            "dataset_ids": [dataset_id],
                        }
                    }
                )
            ],
            json={},
        )
        item.delete()


<<<<<<< HEAD
=======
def test_delete_with_bad_team_slug(item: Item) -> None:
    with pytest.raises(AssertionError):
        item.meta_params["team_slug"] = 123
        item.delete()


>>>>>>> 9b98d8ae
def test_move_to_folder(item: Item) -> None:
    with responses.RequestsMock() as rsps:
        team_slug = item.meta_params["team_slug"]
        dataset_id = item.meta_params["dataset_id"]
        path = "/new_folder"
        rsps.add(
            rsps.POST,
            item.client.config.api_endpoint + f"v2/teams/{team_slug}/items/path",
            status=200,
            match=[
                json_params_matcher(
                    {
                        "filters": {
                            "item_ids": [str(item.id)],
                            "dataset_ids": [dataset_id],
                        },
                        "path": path,
                    }
                )
            ],
            json={},
        )
        item.move_to_folder(path)


def test_move_to_folder_raises_on_incorrect_parameters(item: Item) -> None:
    with responses.RequestsMock() as rsps:
        team_slug = item.meta_params["team_slug"]
        dataset_id = item.meta_params["dataset_id"]
        path = 1234
        rsps.add(
            rsps.POST,
            item.client.config.api_endpoint + f"v2/teams/{team_slug}/items/path",
            status=400,
            match=[
                json_params_matcher(
                    {
                        "filters": {
                            "item_ids": [str(item.id)],
                            "dataset_ids": [dataset_id],
                        },
                        "path": path,
                    }
                )
            ],
            json={},
        )
        with pytest.raises(BadRequest):
            item.move_to_folder(path)


<<<<<<< HEAD
def test_set_priority(item: Item) -> None:
    with responses.RequestsMock() as rsps:
        team_slug = item.meta_params["team_slug"]
        dataset_id = item.meta_params["dataset_id"]
        priority = 10
        rsps.add(
            rsps.POST,
            item.client.config.api_endpoint + f"v2/teams/{team_slug}/items/priority",
=======
def test_move_to_folder_with_bad_team_slug(item: Item) -> None:
    with pytest.raises(AssertionError):
        path = "/new_folder"
        item.meta_params["team_slug"] = 123
        item.move_to_folder(path)


def test_restore(item: Item) -> None:
    with responses.RequestsMock() as rsps:
        team_slug = item.meta_params["team_slug"]
        dataset_id = item.meta_params["dataset_id"]
        rsps.add(
            rsps.POST,
            item.client.config.api_endpoint + f"v2/teams/{team_slug}/items/restore",
>>>>>>> 9b98d8ae
            status=200,
            match=[
                json_params_matcher(
                    {
                        "filters": {
                            "item_ids": [str(item.id)],
                            "dataset_ids": [dataset_id],
<<<<<<< HEAD
                        },
                        "priority": priority,
=======
                        }
>>>>>>> 9b98d8ae
                    }
                )
            ],
            json={},
        )
<<<<<<< HEAD
        item.set_priority(priority)


def test_set_priority_raises_on_incorrect_parameters(item: Item) -> None:
    with responses.RequestsMock() as rsps:
        team_slug = item.meta_params["team_slug"]
        dataset_id = item.meta_params["dataset_id"]
        priority = "10"
        rsps.add(
            rsps.POST,
            item.client.config.api_endpoint + f"v2/teams/{team_slug}/items/priority",
            status=400,
=======
        item.restore()


def test_restore_with_bad_team_slug(item: Item) -> None:
    with pytest.raises(AssertionError):
        item.meta_params["team_slug"] = 123
        item.restore()


def test_archive(item: Item) -> None:
    with responses.RequestsMock() as rsps:
        team_slug = item.meta_params["team_slug"]
        dataset_id = item.meta_params["dataset_id"]
        rsps.add(
            rsps.POST,
            item.client.config.api_endpoint + f"v2/teams/{team_slug}/items/archive",
            status=200,
>>>>>>> 9b98d8ae
            match=[
                json_params_matcher(
                    {
                        "filters": {
                            "item_ids": [str(item.id)],
                            "dataset_ids": [dataset_id],
<<<<<<< HEAD
                        },
                        "priority": priority,
=======
                        }
>>>>>>> 9b98d8ae
                    }
                )
            ],
            json={},
        )
<<<<<<< HEAD
        with pytest.raises(BadRequest):
            item.set_priority(priority)
=======
        item.archive()


def test_archive_with_bad_team_slug(item: Item) -> None:
    with pytest.raises(AssertionError):
        item.meta_params["team_slug"] = 123
        item.archive()
>>>>>>> 9b98d8ae
<|MERGE_RESOLUTION|>--- conflicted
+++ resolved
@@ -48,15 +48,12 @@
         item.delete()
 
 
-<<<<<<< HEAD
-=======
 def test_delete_with_bad_team_slug(item: Item) -> None:
     with pytest.raises(AssertionError):
         item.meta_params["team_slug"] = 123
         item.delete()
 
 
->>>>>>> 9b98d8ae
 def test_move_to_folder(item: Item) -> None:
     with responses.RequestsMock() as rsps:
         team_slug = item.meta_params["team_slug"]
@@ -108,7 +105,13 @@
             item.move_to_folder(path)
 
 
-<<<<<<< HEAD
+def test_move_to_folder_with_bad_team_slug(item: Item) -> None:
+    with pytest.raises(AssertionError):
+        path = "/new_folder"
+        item.meta_params["team_slug"] = 123
+        item.move_to_folder(path)
+
+
 def test_set_priority(item: Item) -> None:
     with responses.RequestsMock() as rsps:
         team_slug = item.meta_params["team_slug"]
@@ -117,41 +120,20 @@
         rsps.add(
             rsps.POST,
             item.client.config.api_endpoint + f"v2/teams/{team_slug}/items/priority",
-=======
-def test_move_to_folder_with_bad_team_slug(item: Item) -> None:
-    with pytest.raises(AssertionError):
-        path = "/new_folder"
-        item.meta_params["team_slug"] = 123
-        item.move_to_folder(path)
-
-
-def test_restore(item: Item) -> None:
-    with responses.RequestsMock() as rsps:
-        team_slug = item.meta_params["team_slug"]
-        dataset_id = item.meta_params["dataset_id"]
-        rsps.add(
-            rsps.POST,
-            item.client.config.api_endpoint + f"v2/teams/{team_slug}/items/restore",
->>>>>>> 9b98d8ae
-            status=200,
-            match=[
-                json_params_matcher(
-                    {
-                        "filters": {
-                            "item_ids": [str(item.id)],
-                            "dataset_ids": [dataset_id],
-<<<<<<< HEAD
+            status=200,
+            match=[
+                json_params_matcher(
+                    {
+                        "filters": {
+                            "item_ids": [str(item.id)],
+                            "dataset_ids": [dataset_id],
                         },
                         "priority": priority,
-=======
-                        }
->>>>>>> 9b98d8ae
-                    }
-                )
-            ],
-            json={},
-        )
-<<<<<<< HEAD
+                    }
+                )
+            ],
+            json={},
+        )
         item.set_priority(priority)
 
 
@@ -164,51 +146,83 @@
             rsps.POST,
             item.client.config.api_endpoint + f"v2/teams/{team_slug}/items/priority",
             status=400,
-=======
-        item.restore()
-
-
-def test_restore_with_bad_team_slug(item: Item) -> None:
-    with pytest.raises(AssertionError):
-        item.meta_params["team_slug"] = 123
-        item.restore()
-
-
-def test_archive(item: Item) -> None:
-    with responses.RequestsMock() as rsps:
-        team_slug = item.meta_params["team_slug"]
-        dataset_id = item.meta_params["dataset_id"]
-        rsps.add(
-            rsps.POST,
-            item.client.config.api_endpoint + f"v2/teams/{team_slug}/items/archive",
-            status=200,
->>>>>>> 9b98d8ae
-            match=[
-                json_params_matcher(
-                    {
-                        "filters": {
-                            "item_ids": [str(item.id)],
-                            "dataset_ids": [dataset_id],
-<<<<<<< HEAD
+            match=[
+                json_params_matcher(
+                    {
+                        "filters": {
+                            "item_ids": [str(item.id)],
+                            "dataset_ids": [dataset_id],
                         },
                         "priority": priority,
-=======
-                        }
->>>>>>> 9b98d8ae
-                    }
-                )
-            ],
-            json={},
-        )
-<<<<<<< HEAD
+                    }
+                )
+            ],
+            json={},
+        )
         with pytest.raises(BadRequest):
             item.set_priority(priority)
-=======
+
+
+def test_set_priority_with_bad_team_slug(item: Item) -> None:
+    with pytest.raises(AssertionError):
+        priority = 10
+        item.meta_params["team_slug"] = 123
+        item.set_priority(priority)
+
+
+def test_restore(item: Item) -> None:
+    with responses.RequestsMock() as rsps:
+        team_slug = item.meta_params["team_slug"]
+        dataset_id = item.meta_params["dataset_id"]
+        rsps.add(
+            rsps.POST,
+            item.client.config.api_endpoint + f"v2/teams/{team_slug}/items/restore",
+            status=200,
+            match=[
+                json_params_matcher(
+                    {
+                        "filters": {
+                            "item_ids": [str(item.id)],
+                            "dataset_ids": [dataset_id],
+                        }
+                    }
+                )
+            ],
+            json={},
+        )
+        item.restore()
+
+
+def test_restore_with_bad_team_slug(item: Item) -> None:
+    with pytest.raises(AssertionError):
+        item.meta_params["team_slug"] = 123
+        item.restore()
+
+
+def test_archive(item: Item) -> None:
+    with responses.RequestsMock() as rsps:
+        team_slug = item.meta_params["team_slug"]
+        dataset_id = item.meta_params["dataset_id"]
+        rsps.add(
+            rsps.POST,
+            item.client.config.api_endpoint + f"v2/teams/{team_slug}/items/archive",
+            status=200,
+            match=[
+                json_params_matcher(
+                    {
+                        "filters": {
+                            "item_ids": [str(item.id)],
+                            "dataset_ids": [dataset_id],
+                        }
+                    }
+                )
+            ],
+            json={},
+        )
         item.archive()
 
 
 def test_archive_with_bad_team_slug(item: Item) -> None:
     with pytest.raises(AssertionError):
         item.meta_params["team_slug"] = 123
-        item.archive()
->>>>>>> 9b98d8ae
+        item.archive()