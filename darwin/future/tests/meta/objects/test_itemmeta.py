from uuid import UUID

import pytest
import responses
from responses import json_params_matcher

from darwin.future.data_objects.item import ItemLayout, ItemSlot
from darwin.future.exceptions import BadRequest
from darwin.future.meta.objects.item import Item
from darwin.future.tests.meta.objects.fixtures import *


def test_item_properties(item: Item) -> None:
    assert isinstance(item.name, str)
    assert isinstance(item.id, UUID)
    assert isinstance(item.slots, list)
    for slot in item.slots:
        assert isinstance(slot, ItemSlot)
    assert isinstance(item.path, str)
    assert isinstance(item.dataset_id, int)
    assert isinstance(item.processing_status, str)
    assert isinstance(item.archived, (bool, type(None)))
    assert isinstance(item.priority, (int, type(None)))
    assert isinstance(item.tags, (list, dict, type(None)))
    assert isinstance(item.layout, (ItemLayout, type(None)))


def test_delete(item: Item) -> None:
    with responses.RequestsMock() as rsps:
        team_slug = item.meta_params["team_slug"]
        dataset_id = item.meta_params["dataset_id"]
        rsps.add(
            rsps.DELETE,
            item.client.config.api_endpoint + f"v2/teams/{team_slug}/items",
            status=200,
            match=[
                json_params_matcher(
                    {
                        "filters": {
                            "item_ids": [str(item.id)],
                            "dataset_ids": [dataset_id],
                        }
                    }
                )
            ],
            json={},
        )
        item.delete()


<<<<<<< HEAD
def test_restore(item: Item) -> None:
    with responses.RequestsMock() as rsps:
        team_slug = item.meta_params["team_slug"]
        dataset_id = item.meta_params["dataset_id"]
        rsps.add(
            rsps.POST,
            item.client.config.api_endpoint + f"v2/teams/{team_slug}/items/restore",
=======
def test_move_to_folder(item: Item) -> None:
    with responses.RequestsMock() as rsps:
        team_slug = item.meta_params["team_slug"]
        dataset_id = item.meta_params["dataset_id"]
        path = "/new_folder"
        rsps.add(
            rsps.POST,
            item.client.config.api_endpoint + f"v2/teams/{team_slug}/items/path",
>>>>>>> c638ce8d
            status=200,
            match=[
                json_params_matcher(
                    {
                        "filters": {
                            "item_ids": [str(item.id)],
                            "dataset_ids": [dataset_id],
<<<<<<< HEAD
                        }
=======
                        },
                        "path": path,
>>>>>>> c638ce8d
                    }
                )
            ],
            json={},
        )
<<<<<<< HEAD
        item.restore()
=======
        item.move_to_folder(path)


def test_move_to_folder_raises_on_incorrect_parameters(item: Item) -> None:
    with responses.RequestsMock() as rsps:
        team_slug = item.meta_params["team_slug"]
        dataset_id = item.meta_params["dataset_id"]
        path = 1234
        rsps.add(
            rsps.POST,
            item.client.config.api_endpoint + f"v2/teams/{team_slug}/items/path",
            status=400,
            match=[
                json_params_matcher(
                    {
                        "filters": {
                            "item_ids": [str(item.id)],
                            "dataset_ids": [dataset_id],
                        },
                        "path": path,
                    }
                )
            ],
            json={},
        )
        with pytest.raises(BadRequest):
            item.move_to_folder(path)
>>>>>>> c638ce8d
<|MERGE_RESOLUTION|>--- conflicted
+++ resolved
@@ -47,8 +47,7 @@
         )
         item.delete()
 
-
-<<<<<<< HEAD
+        
 def test_restore(item: Item) -> None:
     with responses.RequestsMock() as rsps:
         team_slug = item.meta_params["team_slug"]
@@ -56,16 +55,6 @@
         rsps.add(
             rsps.POST,
             item.client.config.api_endpoint + f"v2/teams/{team_slug}/items/restore",
-=======
-def test_move_to_folder(item: Item) -> None:
-    with responses.RequestsMock() as rsps:
-        team_slug = item.meta_params["team_slug"]
-        dataset_id = item.meta_params["dataset_id"]
-        path = "/new_folder"
-        rsps.add(
-            rsps.POST,
-            item.client.config.api_endpoint + f"v2/teams/{team_slug}/items/path",
->>>>>>> c638ce8d
             status=200,
             match=[
                 json_params_matcher(
@@ -73,45 +62,10 @@
                         "filters": {
                             "item_ids": [str(item.id)],
                             "dataset_ids": [dataset_id],
-<<<<<<< HEAD
                         }
-=======
-                        },
-                        "path": path,
->>>>>>> c638ce8d
                     }
                 )
             ],
             json={},
         )
-<<<<<<< HEAD
-        item.restore()
-=======
-        item.move_to_folder(path)
-
-
-def test_move_to_folder_raises_on_incorrect_parameters(item: Item) -> None:
-    with responses.RequestsMock() as rsps:
-        team_slug = item.meta_params["team_slug"]
-        dataset_id = item.meta_params["dataset_id"]
-        path = 1234
-        rsps.add(
-            rsps.POST,
-            item.client.config.api_endpoint + f"v2/teams/{team_slug}/items/path",
-            status=400,
-            match=[
-                json_params_matcher(
-                    {
-                        "filters": {
-                            "item_ids": [str(item.id)],
-                            "dataset_ids": [dataset_id],
-                        },
-                        "path": path,
-                    }
-                )
-            ],
-            json={},
-        )
-        with pytest.raises(BadRequest):
-            item.move_to_folder(path)
->>>>>>> c638ce8d
+        item.restore()