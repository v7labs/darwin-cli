from pydantic import parse_obj_as

from darwin.future.core.client import Client
from darwin.future.core.types import TeamSlug
from darwin.future.core.types.common import QueryString
from darwin.future.data_objects.dataset import Dataset, DatasetList


<<<<<<< HEAD
def get_dataset(api_client: Client, dataset_id: str) -> Dataset:
    """
    Returns a list of datasets for the given team

    Parameters
    ----------
    api_client : Client
        The client to use to make the request
    dataset_id : str
        The id of the dataset to retrieve

    Returns
    -------
    Dataset

    Raises
    ------
    HTTPError
        Any errors that occurred while making the request
    ValidationError
        Any errors that occurred while parsing the response
    """

    response = api_client.get("/datasets", QueryString({"id": str(dataset_id)}))

    return parse_obj_as(Dataset, response)
=======
def get_dataset(api_client: Client, dataset_id: str) -> DatasetList:
    ...
>>>>>>> e1de832d
<|MERGE_RESOLUTION|>--- conflicted
+++ resolved
@@ -1,12 +1,10 @@
 from pydantic import parse_obj_as
 
 from darwin.future.core.client import Client
-from darwin.future.core.types import TeamSlug
 from darwin.future.core.types.common import QueryString
-from darwin.future.data_objects.dataset import Dataset, DatasetList
+from darwin.future.data_objects.dataset import Dataset
 
 
-<<<<<<< HEAD
 def get_dataset(api_client: Client, dataset_id: str) -> Dataset:
     """
     Returns a list of datasets for the given team
@@ -32,8 +30,4 @@
 
     response = api_client.get("/datasets", QueryString({"id": str(dataset_id)}))
 
-    return parse_obj_as(Dataset, response)
-=======
-def get_dataset(api_client: Client, dataset_id: str) -> DatasetList:
-    ...
->>>>>>> e1de832d
+    return parse_obj_as(Dataset, response)