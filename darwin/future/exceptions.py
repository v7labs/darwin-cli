from __future__ import annotations

from typing import Dict, Optional, Sequence

from darwin.future.data_objects.typing import KeyValuePairDict, UnknownType


class DarwinException(Exception):
    """
    Generic Darwin exception.

    Used to differentiate from errors that originate in our code, and those that
    originate in third-party libraries.

    Extends `Exception` and adds a `parent_exception` field to store the original
    exception.

    Also has a `combined_exceptions` field to store a list of exceptions that were
    combined into
    """

    parent_exception: Optional[Exception] = None
    combined_exceptions: Optional[Sequence[Exception]] = None

    def __init__(self, *args: UnknownType, **kwargs: KeyValuePairDict) -> None:
        super().__init__(*args, **kwargs)

    @classmethod
    def from_exception(cls, exc: Exception) -> DarwinException:
        """
        Creates a new exception from an existing exception.

        Parameters
        ----------
        exc: Exception
            The existing exception.

        Returns
        -------
        DarwinException
            The new exception.
        """
        instance = cls(str(exc))
        instance.parent_exception = exc

        return instance

    @classmethod
    def from_multiple_exceptions(
        cls, exceptions: Sequence[Exception]
    ) -> DarwinException:
        """
        Creates a new exception from a list of exceptions.

        Parameters
        ----------
        exceptions: List[Exception]
            The list of exceptions.

        Returns
        -------
        DarwinException
            The new exception.
        """
        instance = cls(
            f"Multiple errors occurred while exporting: {', '.join([str(e) for e in exceptions])}",
        )
        instance.combined_exceptions = exceptions

        return instance

    def __str__(self) -> str:
        output_string = f"{self.__class__.__name__}: {super().__str__()}\n"
        if self.parent_exception:
            output_string += f"Parent exception: {self.parent_exception}\n"

        if self.combined_exceptions:
            output_string += f"Combined exceptions: {self.combined_exceptions}\n"

        return output_string

    def __repr__(self) -> str:
        return super().__repr__()


class ValidationError(DarwinException):
    pass


class AssertionError(DarwinException):
    pass


class NotFound(DarwinException):
    pass


class UnprocessibleEntity(DarwinException):
    pass


class Unauthorized(DarwinException):
    pass


class UnrecognizableFileEncoding(DarwinException):
    pass


class BadRequest(DarwinException):
    pass


class MissingSlug(DarwinException):
    pass


class MissingDataset(DarwinException):
    pass


class ResultsNotFound(DarwinException):
    pass


class MoreThanOneResultFound(DarwinException):
    pass


class InvalidQueryModifier(DarwinException):
    pass


class InvalidQueryFilter(DarwinException):
    pass


class DatasetNotFound(DarwinException):
    """Raised when the dataset endpoint returns a malformed response."""

    ...


<<<<<<< HEAD
class UploadPending(DarwinException):
    """Raised when a dataset is still in the process of being uploaded."""

    ...


class UploadFailed(DarwinException):
    """Raised when a dataset upload fails."""

    errors: Optional[Dict[str, UnknownType]] = None
=======
class MaxRetriesError(DarwinException):
    """Raised when a certain API call is re-tried for {x} number of times."""

    ...
>>>>>>> ad3da18c
<|MERGE_RESOLUTION|>--- conflicted
+++ resolved
@@ -46,9 +46,7 @@
         return instance
 
     @classmethod
-    def from_multiple_exceptions(
-        cls, exceptions: Sequence[Exception]
-    ) -> DarwinException:
+    def from_multiple_exceptions(cls, exceptions: Sequence[Exception]) -> DarwinException:
         """
         Creates a new exception from a list of exceptions.
 
@@ -141,7 +139,6 @@
     ...
 
 
-<<<<<<< HEAD
 class UploadPending(DarwinException):
     """Raised when a dataset is still in the process of being uploaded."""
 
@@ -152,9 +149,9 @@
     """Raised when a dataset upload fails."""
 
     errors: Optional[Dict[str, UnknownType]] = None
-=======
+
+
 class MaxRetriesError(DarwinException):
     """Raised when a certain API call is re-tried for {x} number of times."""
 
-    ...
->>>>>>> ad3da18c
+    ...