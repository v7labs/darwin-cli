--- conflicted
+++ resolved
@@ -4,10 +4,6 @@
 from uuid import UUID
 
 from darwin.future.core.items.delete_items import delete_list_of_items
-<<<<<<< HEAD
-from darwin.future.core.items.move_items_to_folder import move_list_of_items_to_folder
-=======
->>>>>>> ca73356d
 from darwin.future.core.items.restore_items import restore_list_of_items
 from darwin.future.data_objects.item import ItemCore, ItemLayout, ItemSlot
 from darwin.future.meta.objects.base import MetaBase
@@ -70,18 +66,6 @@
         filters = {"item_ids": [str(self.id)]}
         restore_list_of_items(self.client, team_slug, dataset_id, filters)
 
-    def restore(self) -> None:
-        team_slug, dataset_id = (
-            self.meta_params["team_slug"],
-            self.meta_params["dataset_id"]
-            if "dataset_id" in self.meta_params
-            else self.meta_params["dataset_ids"],
-        )
-        assert isinstance(team_slug, str)
-        dataset_id = cast(Union[int, List[int]], dataset_id)
-        filters = {"item_ids": [str(self.id)]}
-        restore_list_of_items(self.client, team_slug, dataset_id, filters)
-
     @property
     def name(self) -> str:
         return self._element.name
