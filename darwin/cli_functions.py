import argparse
import concurrent.futures
import datetime
import json
import os
import sys
import traceback
from glob import glob
from itertools import tee
from pathlib import Path
from typing import Any, Dict, Iterator, List, NoReturn, Optional, Set, Union

import humanize
from rich.console import Console
from rich.live import Live
from rich.progress import (
    BarColumn,
    DownloadColumn,
    Progress,
    SpinnerColumn,
    TaskID,
    TextColumn,
    TimeRemainingColumn,
    TransferSpeedColumn,
)
from rich.table import Table
from rich.theme import Theme

from darwin.client import Client
from darwin.config import Config
from darwin.dataset import RemoteDataset
from darwin.dataset.identifier import DatasetIdentifier
from darwin.dataset.release import Release
from darwin.dataset.split_manager import split_dataset
from darwin.dataset.upload_manager import LocalFile
from darwin.dataset.utils import get_release_path
from darwin.datatypes import (
    ExportParser,
    ImportParser,
    NumberLike,
    PathLike,
    Team,
    UnknownType,
)
from darwin.exceptions import (
    AnnotationFileValidationError,
    IncompatibleOptions,
    InvalidLogin,
    MissingConfig,
    MissingSchema,
    NameTaken,
    NotFound,
    Unauthenticated,
    UnknownAnnotationFileSchema,
    UnrecognizableFileEncoding,
    UnsupportedExportFormat,
    UnsupportedFileType,
    ValidationError,
)
from darwin.exporter import ExporterNotFoundError, export_annotations, get_exporter
from darwin.exporter.formats import supported_formats as export_formats
from darwin.importer import ImporterNotFoundError, get_importer, import_annotations
from darwin.importer.formats import supported_formats as import_formats
from darwin.item import DatasetItem
from darwin.utils import (
    find_files,
    persist_client_configuration,
    prompt,
    secure_continue_request,
    validate_file_against_schema,
)


def validate_api_key(api_key: str) -> None:
    """
    Validates the given API key. Exits the application if it fails validation.

    Parameters
    ----------
    api_key: str
        The API key to be validated.
    """
    example_key = "DHMhAWr.BHucps-tKMAi6rWF1xieOpUvNe5WzrHP"

    if len(api_key) != 40:
        _error(f"Expected key to be 40 characters long\n(example: {example_key})")

    if "." not in api_key:
        _error(f"Expected key formatted as prefix . suffix\n(example: {example_key})")

    if len(api_key.split(".")[0]) != 7:
        _error(f"Expected key prefix to be 7 characters long\n(example: {example_key})")


def authenticate(api_key: str, default_team: Optional[bool] = None, datasets_dir: Optional[Path] = None) -> Config:
    """
    Authenticate the API key against the server and creates a configuration file for it.

    Parameters
    ----------
    api_key : str
        API key to use for the client login.
    default_team: Optional[bool]
        Flag to make the team the default one. Defaults to None.
    datasets_dir: Optional[Path]
        Dataset directory on the file system. Defaults to None.

    Returns
    -------
    Config
    A configuration object to handle YAML files.
    """
    # Resolve the home folder if the dataset_dir starts with ~ or ~user

    validate_api_key(api_key)

    try:
        client = Client.from_api_key(api_key=api_key)
        config_path = Path.home() / ".darwin" / "config.yaml"
        config_path.parent.mkdir(exist_ok=True)

        if default_team is None:
            default_team = input(f"Make {client.default_team} the default team? [y/N] ") in ["Y", "y"]
        if datasets_dir is None:
            datasets_dir = Path(prompt("Datasets directory", "~/.darwin/datasets"))

        datasets_dir = Path(datasets_dir).expanduser()
        Path(datasets_dir).mkdir(parents=True, exist_ok=True)

        client.set_datasets_dir(datasets_dir)

        default_team_name: Optional[str] = client.default_team if default_team else None
        return persist_client_configuration(client, default_team=default_team_name)

    except InvalidLogin:
        _error("Invalid API key")


def current_team() -> None:
    """Print the team currently authenticated against."""
    client: Client = _load_client()
    print(client.default_team)


def list_teams() -> None:
    """Print a table of teams to which the client belong to."""
    for team in _config().get_all_teams():
        if team.default:
            print(f"{team.slug} (default)")
        else:
            print(team.slug)


def set_team(team_slug: str) -> None:
    """
    Switches the client to the selected team and persist the change on the configuration file.

    Parameters
    ----------
    team_slug : str
        Slug of the team to switch to.
    """
    config = _config()
    config.set_default_team(team_slug)


def set_compression_level(compression_level: int) -> None:
    """
    Change the compression level of text/json contents sent to Darwin APIs and persist the change on the configuration file.

    Can be in range from 0 - no compression, to 9 - best compression. By default, 0 is used.

    Parameters
    ----------
    compression_level : int
        Compression level to use.
    """
    config = _config()
    config.set_compression_level(compression_level)


def create_dataset(dataset_slug: str) -> None:
    """
    Creates a dataset remotely. Exits the application if the dataset's name is already taken or is
    not valid.

    Parameters
    ----------
    dataset_slug : str
        Slug of the new dataset.
    """
    identifier: DatasetIdentifier = DatasetIdentifier.parse(dataset_slug)
    client: Client = _load_client(team_slug=identifier.team_slug)
    try:
        dataset: RemoteDataset = client.create_dataset(name=identifier.dataset_slug)
        print(
            f"Dataset '{dataset.name}' ({dataset.team}/{dataset.slug}) has been created.\nAccess at {dataset.remote_path}"
        )
        print_new_version_info(client)
    except NameTaken:
        _error(f"Dataset name '{identifier.dataset_slug}' is already taken.")
    except ValidationError:
        _error(f"Dataset name '{identifier.dataset_slug}' is not valid.")


def local(team: Optional[str] = None) -> None:
    """
    Lists synced datasets, stored in the specified path.

    Parameters
    ----------
    team: Optional[str]
        The name of the team to list, or the default one if no team is given. Defaults to None.
    """
    table: Table = Table(show_header=True, header_style="bold cyan")
    table.add_column("Name")
    table.add_column("Image Count", justify="right")
    table.add_column("Sync Date", justify="right")
    table.add_column("Size", justify="right")

    client: Client = _load_client(offline=True)
    for dataset_path in client.list_local_datasets(team_slug=team):
        files_in_dataset_path = find_files([dataset_path])
        table.add_row(
            f"{dataset_path.parent.name}/{dataset_path.name}",
            str(len(files_in_dataset_path)),
            humanize.naturaldate(datetime.datetime.fromtimestamp(dataset_path.stat().st_mtime)),
            humanize.naturalsize(sum(p.stat().st_size for p in files_in_dataset_path)),
        )

    Console().print(table)


def path(dataset_slug: str) -> Path:
    """
    Returns the absolute path of the specified dataset.
    Exits the application if the dataset does not exist locally.

    Parameters
    ----------
    dataset_slug: str
        The dataset's slug.

    Returns
    -------
    Path
        The absolute path of the dataset.
    """
    identifier: DatasetIdentifier = DatasetIdentifier.parse(dataset_slug)
    client: Client = _load_client(offline=True)

    for path in client.list_local_datasets(team_slug=identifier.team_slug):
        if identifier.dataset_slug == path.name:
            return path

    _error(
        f"Dataset '{identifier.dataset_slug}' does not exist locally. "
        f"Use 'darwin dataset remote' to see all the available datasets, "
        f"and 'darwin dataset pull' to pull them."
    )


def url(dataset_slug: str) -> None:
    """
    Prints the url of the specified dataset.
    Exits the application if no dataset was found.

    Parameters
    ----------
    dataset_slug: str
        The dataset's slug.
    """
    client: Client = _load_client(offline=True)
    try:
        remote_dataset: RemoteDataset = client.get_remote_dataset(dataset_identifier=dataset_slug)
        print(remote_dataset.remote_path)
    except NotFound as e:
        _error(f"Dataset '{e.name}' does not exist.")


def dataset_report(dataset_slug: str, granularity: str, pretty: bool) -> None:
    """
    Prints a dataset's report in CSV format.
    Exits the application if no dataset is found.

    Parameters
    ----------
    dataset_slug : str
        The dataset's slug.
    granularity : str
        Granularity of the report, can be 'day', 'week' or 'month'.
    pretty : bool
        If ``True``, it will print the output in a Rich formatted table.
    """
    client: Client = _load_client(offline=True)
    console = Console(theme=_console_theme())
    try:
        remote_dataset: RemoteDataset = client.get_remote_dataset(dataset_identifier=dataset_slug)
        report: str = remote_dataset.get_report(granularity)

        if not pretty:
            # if no one worked in the report, we print nothing
            print(report)
            return

        lines: List[str] = report.split("\n")
        lines.pop(0)  # remove csv headers

        if not lines:
            console.print("No one has worked on this dataset yet!\n", style="success")
            return

        lines.pop()  # remove last line, which is empty

        table: Table = Table(show_header=True, header_style="bold cyan")
        table.add_column("Date")
        table.add_column("Dataset Id", justify="right")
        table.add_column("Dataset Name", justify="right")
        table.add_column("User Id", justify="right")
        table.add_column("Email", justify="right")
        table.add_column("First Name", justify="right")
        table.add_column("Last Name", justify="right")
        table.add_column("Annotation Time", justify="right")
        table.add_column("Annotations Approved", justify="right")
        table.add_column("Annotations Created", justify="right")
        table.add_column("Images Annotated", justify="right")
        table.add_column("Images Approved", justify="right")
        table.add_column("Images Rejected", justify="right")

        for row in lines:
            table.add_row(*row.split(","))

        console.print(table)
    except NotFound:
        _error(f"Dataset '{dataset_slug}' does not exist.")


def export_dataset(
    dataset_slug: str,
    include_url_token: bool,
    name: str,
    annotation_class_ids: Optional[List[str]] = None,
    include_authorship: bool = False,
    version: Optional[str] = None,
) -> None:
    """
    Create a new release for the dataset.

    Parameters
    ----------
    dataset_slug : str
        Slug of the dataset to which we perform the operation on.
    include_url_token : bool, default: False
        If ``True`` includes the url token, if ``False`` does not.
    name : str
        Name of the release.
    annotation_class_ids : Optional[List[str]], default: None
        List of the classes to filter.
    include_authorship : bool, default: False
        If ``True`` include annotator and reviewer metadata for each annotation.
    version : Optional[str], default: None
        When used for V2 dataset, allows to force generation of either Darwin JSON 1.0 (Legacy) or newer 2.0.
        Ommit this option to get your team's default.
    """
    client: Client = _load_client(offline=False)
    identifier: DatasetIdentifier = DatasetIdentifier.parse(dataset_slug)
    ds: RemoteDataset = client.get_remote_dataset(identifier)

    ds.export(
        annotation_class_ids=annotation_class_ids,
        name=name,
        include_url_token=include_url_token,
        include_authorship=include_authorship,
        version=version,
    )

    identifier.version = name
    print(f"Dataset {dataset_slug} successfully exported to {identifier}")
    print_new_version_info(client)


def pull_dataset(
    dataset_slug: str,
    only_annotations: bool = False,
    folders: bool = False,
    video_frames: bool = False,
    force_slots: bool = False,
) -> None:
    """
    Downloads a remote dataset (images and annotations) in the datasets directory.
    Exits the application if dataset is not found, the user is not authenticated, there are no
    releases or the export format for the latest release is not supported.

    Parameters
    ----------
    dataset_slug: str
        Slug of the dataset to which we perform the operation on.
    only_annotations: bool
        Download only the annotations and no corresponding images. Defaults to False.
    folders: bool
        Recreates the folders in the dataset. Defaults to False.
    video_frames: bool
        Pulls video frames images instead of video files. Defaults to False.
    force_slots: bool
        Pulls all slots of items into deeper file structure ({prefix}/{item_name}/{slot_name}/{file_name})
    """
    version: str = DatasetIdentifier.parse(dataset_slug).version or "latest"
    client: Client = _load_client(offline=False, maybe_guest=True)
    try:
        dataset: RemoteDataset = client.get_remote_dataset(dataset_identifier=dataset_slug)
    except NotFound:
        _error(
            f"Dataset '{dataset_slug}' does not exist, please check the spelling. "
            "Use 'darwin remote' to list all the remote datasets."
        )
    except Unauthenticated:
        _error("please re-authenticate")

    try:
        release: Release = dataset.get_release(version)
        dataset.pull(
            release=release,
            only_annotations=only_annotations,
            use_folders=folders,
            video_frames=video_frames,
            force_slots=force_slots,
        )
        print_new_version_info(client)
        if release.format == "darwin_json_2":
            _print_new_json_format_warning(dataset)
    except NotFound:
        _error(
            f"Version '{dataset.identifier}:{version}' does not exist "
            f"Use 'darwin dataset releases' to list all available versions."
        )
    except UnsupportedExportFormat as uef:
        _error(
            f"Version '{dataset.identifier}:{version}' is of format '{uef.format}', "
            f"only the darwin formats ('json', 'darwin_json_2') are supported for `darwin dataset pull`"
        )

    print(f"Dataset {release.identifier} downloaded at {dataset.local_path}. ")


def split(dataset_slug: str, val_percentage: float, test_percentage: float, seed: int = 0) -> None:
    """
    Splits a local version of a dataset into train, validation, and test partitions.

    Parameters
    ----------
    dataset_slug: str
        Slug of the dataset to which we perform the operation on.
    val_percentage: float
        Percentage in the validation set.
    test_percentage: float
        Percentage in the test set.
    seed: int
        Random seed. Defaults to 0.
    """
    identifier: DatasetIdentifier = DatasetIdentifier.parse(dataset_slug)
    client: Client = _load_client(offline=True)

    for p in client.list_local_datasets(team_slug=identifier.team_slug):
        if identifier.dataset_slug == p.name:
            try:
                split_path = split_dataset(
                    dataset_path=p,
                    release_name=identifier.version,
                    val_percentage=val_percentage,
                    test_percentage=test_percentage,
                    split_seed=seed,
                )
                print(f"Partition lists saved at {split_path}")
                return
            except ImportError as e:
                _error(e.msg)
            except NotFound as e:
                _error(e.name)
            except ValueError as e:
                _error(e.args[0])

    _error(
        f"Dataset '{identifier.dataset_slug}' does not exist locally. "
        f"Use 'darwin dataset remote' to see all the available datasets, "
        f"and 'darwin dataset pull' to pull them."
    )


def list_remote_datasets(all_teams: bool, team: Optional[str] = None) -> None:
    """
    Lists remote datasets with its annotation progress.

    Parameters
    ----------
    all_teams: bool
        If True, lists remote datasets from all teams, if False, lists only datasets from the given
        Team.
    team: Optional[str]
        Name of the team with the datasets we want to see. Uses the default Team is non is given.
        Defaults to None.
    """
    # TODO: add listing open datasets

    table: Table = Table(show_header=True, header_style="bold cyan")
    table.add_column("Name")
    table.add_column("Item Count", justify="right")
    table.add_column("Complete Items", justify="right")

    datasets: List[RemoteDataset] = []
    client: Optional[Client] = None
    if all_teams:
        teams: List[Team] = _config().get_all_teams()
        for a_team in teams:
            client = _load_client(a_team.slug)
            datasets += list(client.list_remote_datasets())
    else:
        client = _load_client(team)
        datasets = list(client.list_remote_datasets())

    for dataset in datasets:
        table.add_row(f"{dataset.team}/{dataset.slug}", str(dataset.item_count), f"{dataset.progress * 100:.1f}%")
    if table.row_count == 0:
        print("No dataset available.")
    else:
        Console().print(table)

    print_new_version_info(client)


def remove_remote_dataset(dataset_slug: str) -> None:
    """
    Remove a remote dataset from the workview. The dataset gets archived.
    Exits the application if no dataset with the given slug were found.

    Parameters
    ----------
    dataset_slug: str
        The dataset's slug.
    """
    client: Client = _load_client(offline=False)
    try:
        dataset: RemoteDataset = client.get_remote_dataset(dataset_identifier=dataset_slug)
        print(f"About to delete {dataset.identifier} on darwin.")
        if not secure_continue_request():
            print("Cancelled.")
            return

        dataset.remove_remote()
        print_new_version_info(client)
    except NotFound:
        _error(f"No dataset with name '{dataset_slug}'")


def dataset_list_releases(dataset_slug: str) -> None:
    """
    Lists all the releases from the given dataset.
    Exits the application if no dataset with the given slug were found.

    Parameters
    ----------
    dataset_slug: str
        The dataset's slug.
    """
    client: Client = _load_client(offline=False)
    try:
        dataset: RemoteDataset = client.get_remote_dataset(dataset_identifier=dataset_slug)
        releases: List[Release] = dataset.get_releases()
        if len(releases) == 0:
            print("No available releases, export one first.")
            return

        table: Table = Table(show_header=True, header_style="bold cyan")
        table.add_column("Name")
        table.add_column("Item Count", justify="right")
        table.add_column("Class Count", justify="right")
        table.add_column("Export Date", justify="right")

        for release in releases:
            if not release.available:
                continue
            table.add_row(
                str(release.identifier), str(release.image_count), str(release.class_count), str(release.export_date)
            )

        Console().print(table)
        print_new_version_info(client)
    except NotFound:
        _error(f"No dataset with name '{dataset_slug}'")


def upload_data(
    dataset_identifier: str,
    files: Optional[List[Union[PathLike, LocalFile]]],
    files_to_exclude: Optional[List[PathLike]],
    fps: int,
    path: Optional[str],
    frames: bool,
    extract_views: bool = False,
    preserve_folders: bool = False,
    verbose: bool = False,
) -> None:
    """
    Uploads the provided files to the remote dataset.
    Exits the application if no dataset with the given name is found, the files in the given path
    have unsupported formats, or if there are no files found in the given Path.

    Parameters
    ----------
    dataset_identifier : str
        Slug of the dataset to retrieve.
    files : List[Union[PathLike, LocalFile]]
        List of files to upload. Can be None.
    files_to_exclude : List[PathLike]
        List of files to exclude from the file scan (which is done only if files is None).
    fps : int
        Frame rate to split videos in.
    path : Optional[str]
        If provided; files will be placed under this path in the v7 platform. If `preserve_folders`
        is `True` then it must be possible to draw a relative path from this folder to the one the
        files are in, otherwise an error will be raised.
    frames : bool
        Specify whether the files will be uploaded as a list of frames or not.
    extract_views : bool
        If providing a volume, specify whether to extract the orthogonal views or not.
    preserve_folders : bool
        Specify whether or not to preserve folder paths when uploading.
    verbose : bool
        Specify whether to have full traces print when uploading files or not.
    """
    client: Client = _load_client()
    try:
        max_workers: int = concurrent.futures.ThreadPoolExecutor()._max_workers  # type: ignore

        dataset: RemoteDataset = client.get_remote_dataset(dataset_identifier=dataset_identifier)

        sync_metadata: Progress = Progress(SpinnerColumn(), TextColumn("[bold blue]Syncing metadata"))

        overall_progress = Progress(
            TextColumn("[bold blue]{task.fields[filename]}"), BarColumn(), "{task.completed} of {task.total}"
        )

        file_progress = Progress(
            TextColumn("[bold green]{task.fields[filename]}", justify="right"),
            BarColumn(),
            "[progress.percentage]{task.percentage:>3.1f}%",
            DownloadColumn(),
            "•",
            TransferSpeedColumn(),
            "•",
            TimeRemainingColumn(),
        )

        progress_table: Table = Table.grid()
        progress_table.add_row(sync_metadata)
        progress_table.add_row(file_progress)
        progress_table.add_row(overall_progress)
        with Live(progress_table):
            sync_task: TaskID = sync_metadata.add_task("")
            file_tasks: Dict[str, TaskID] = {}
            overall_task = overall_progress.add_task(
                "[green]Total progress", filename="Total progress", total=0, visible=False
            )

<<<<<<< HEAD
            def progress_callback(total_file_count: float, file_advancement: float) -> None:
                sync_metadata.update(sync_task, visible=False)
                overall_progress.update(overall_task, total=total_file_count, advance=file_advancement, visible=True)

            def file_upload_callback(file_name: str, file_total_bytes: float, file_bytes_sent: float) -> None:
=======
            def progress_callback(total_file_count: NumberLike, file_advancement: NumberLike) -> None:
                sync_metadata.update(sync_task, visible=False)
                overall_progress.update(overall_task, total=total_file_count, advance=file_advancement, visible=True)

            def file_upload_callback(file_name: str, file_total_bytes: NumberLike, file_bytes_sent: NumberLike) -> None:
>>>>>>> 4a0de7a3
                if file_name not in file_tasks:
                    file_tasks[file_name] = file_progress.add_task(
                        f"[blue]{file_name}", filename=file_name, total=file_total_bytes
                    )

                # Rich has a concurrency issue, so sometimes updating progress
                # or removing a task fails. Wrapping this logic around a try/catch block
                # is a workaround, we should consider solving this properly (e.g.: using locks)
                try:
                    file_progress.update(file_tasks[file_name], completed=file_bytes_sent)

                    for task in file_progress.tasks:
                        if task.finished and len(file_progress.tasks) >= max_workers:
                            file_progress.remove_task(task.id)
                except Exception:
                    pass

            upload_manager = dataset.push(
                files,
                files_to_exclude=files_to_exclude,
                fps=fps,
                as_frames=frames,
                extract_views=extract_views,
                path=path,
                preserve_folders=preserve_folders,
                progress_callback=progress_callback,
                file_upload_callback=file_upload_callback,
            )
        console = Console(theme=_console_theme())

        console.print()

        if not upload_manager.blocked_count and not upload_manager.error_count:
            console.print(f"All {upload_manager.total_count} files have been successfully uploaded.\n", style="success")
            return

        already_existing_items = []
        other_skipped_items = []
        for item in upload_manager.blocked_items:
<<<<<<< HEAD
            if (item.reason is not None) and (item.reason.upper() == "ALREADY_EXISTS"):
=======
            if item.reason is not None and item.reason.upper() == "ALREADY_EXISTS":
>>>>>>> 4a0de7a3
                already_existing_items.append(item)
            else:
                other_skipped_items.append(item)

        if already_existing_items:
            console.print(
                f"Skipped {len(already_existing_items)} files already in the dataset.\n",
                style="warning",
            )

        if upload_manager.error_count or other_skipped_items:
            error_count = upload_manager.error_count + len(other_skipped_items)
            console.print(
                f"{error_count} files couldn't be uploaded because an error occurred.\n",
                style="error",
            )

        if not verbose and upload_manager.error_count:
            console.print('Re-run with "--verbose" for further details')
            return

        error_table: Table = Table(
            "Dataset Item ID", "Filename", "Remote Path", "Stage", "Reason", show_header=True, header_style="bold cyan"
        )

        for item in upload_manager.blocked_items:
            if item.reason != "ALREADY_EXISTS":
                error_table.add_row(str(item.dataset_item_id), item.filename, item.path, "UPLOAD_REQUEST", item.reason)

        for error in upload_manager.errors:
            for local_file in upload_manager.local_files:
                if local_file.local_path != error.file_path:
                    continue

                for pending_item in upload_manager.pending_items:
                    if pending_item.filename != local_file.data["filename"]:
                        continue

                    error_table.add_row(
                        str(pending_item.dataset_item_id),
                        pending_item.filename,
                        pending_item.path,
                        error.stage.name,
                        str(error.error),
                    )
                    break

        if error_table.row_count:
            console.print(error_table)
        print_new_version_info(client)
    except NotFound as e:
        _error(f"No dataset with name '{e.name}'")
    except UnsupportedFileType as e:
        _error(f"Unsupported file type {e.path.suffix} ({e.path.name})")
    except ValueError:
        _error("No files found")


def dataset_import(
    dataset_slug: str,
    format: str,
    files: List[PathLike],
    append: bool,
    class_prompt: bool = True,
    delete_for_empty: bool = False,
<<<<<<< HEAD
    cpu_limit: Optional[int] = None,
=======
    import_annotators: bool = False,
    import_reviewers: bool = False,
>>>>>>> 4a0de7a3
) -> None:
    """
    Imports annotation files to the given dataset.
    Exits the application if no dataset with the given slug is found.

    Parameters
    ----------
    dataset_slug : str
        The dataset's slug.
    format : str
        Format of the export files.
    files : List[PathLike]
        List of where the files are.
    append : bool, default: True
        If ``True`` it appends the annotation from the files to the dataset, if ``False`` it will
        override the dataset's current annotations with the ones from the given files.
        Incompatible with ``delete-for-empty``.
    delete_for_empty : bool, default: False
        If ``True`` will use empty annotation files to delete all annotations from the remote file.
        If ``False``, empty annotation files will simply be skipped.
        Only works for V2 datasets.
        Incompatible with ``append``.
    """

    client: Client = _load_client(dataset_identifier=dataset_slug)

    try:
        parser: ImportParser = get_importer(format)
        dataset: RemoteDataset = client.get_remote_dataset(dataset_identifier=dataset_slug)
        use_multi_cpu = cpu_limit is None or cpu_limit > 1
        import_annotations(dataset, parser, files, append, class_prompt, delete_for_empty, use_multi_cpu, cpu_limit)
    except ImporterNotFoundError:
        _error(f"Unsupported import format: {format}, currently supported: {import_formats}")
    except AttributeError as e:
        _error(f"Internal problem with import occured: {str(e)}")
    except NotFound as e:
        _error(f"No dataset with name '{e.name}'")
    except IncompatibleOptions as e:
        _error(str(e))
    except UnrecognizableFileEncoding as e:
        _error(str(e))
    except UnknownAnnotationFileSchema as e:
        _error(str(e))
    except AnnotationFileValidationError as e:
        _error(str(e))


def list_files(
    dataset_slug: str,
    statuses: Optional[str],
    path: Optional[str],
    only_filenames: bool,
    sort_by: Optional[str] = "updated_at:desc",
) -> None:
    """
    List all file from the given dataset.
    Exits the application if it finds unknown file statuses, if no dataset with the given slug is
    found or if another general error occurred.

    Parameters
    ----------
    dataset_slug: str
        The dataset's slug.
    statuses: Optional[str]
        Only list files with the given statuses. Valid statuses are: 'annotate', 'archived',
        'complete', 'new', 'review'.
    path: Optional[str]
        Only list files whose Path matches.
    only_filenames: bool
        If True, only prints the filenames, if False it prints the full file url.
    sort_by: Optional[str]
        Sort order for listing files. Defaults to 'updated_at:desc'.
    """
    client: Client = _load_client(dataset_identifier=dataset_slug)
    try:
        dataset: RemoteDataset = client.get_remote_dataset(dataset_identifier=dataset_slug)
<<<<<<< HEAD
        filters: Dict[str, Any] = {}  # type: ignore
=======
        filters: Dict[str, UnknownType] = {}
>>>>>>> 4a0de7a3

        if statuses:
            for status in statuses.split(","):
                if not _has_valid_status(status):
                    _error(f"Invalid status '{status}', available statuses: annotate, archived, complete, new, review")
            filters["statuses"] = statuses
        else:
            filters["statuses"] = "new,annotate,review,complete"

        if path:
            filters["path"] = path

        if not sort_by:
            sort_by = "updated_at:desc"

        table: Table = Table(show_header=True, header_style="bold cyan")
        table.add_column("Name", justify="left")

        if not only_filenames:
            table.add_column("Status", justify="left")
            table.add_column("URL", justify="left")

        for file in dataset.fetch_remote_files(filters, sort_by):  # type: ignore
            if only_filenames:
                table.add_row(file.filename)
            else:
                image_url = dataset.workview_url_for_item(file)
                table.add_row(file.filename, f"{file.status if not file.archived else 'archived'}", image_url)

        Console().print(table)
    except NotFound as e:
        _error(f"No dataset with name '{e.name}'")
    except ValueError as e:
        _error(str(e))


def set_file_status(dataset_slug: str, status: str, files: List[str]) -> None:
    """
    Sets the status of the given files from the given dataset.
    Exits the application if the given status is unknown or if no dataset was found.

    Parameters
    ----------
    dataset_slug: str
        The dataset's slug.
    status: str
        The new status for the files.
    files: List[str]
        Names of the files we want to update.
    """
    available_statuses = ["archived", "clear", "new", "restore-archived", "complete"]
    if status not in available_statuses:
        _error(f"Invalid status '{status}', available statuses: {', '.join(available_statuses)}")

    client: Client = _load_client(dataset_identifier=dataset_slug)
    try:
        dataset: RemoteDataset = client.get_remote_dataset(dataset_identifier=dataset_slug)
        items: Iterator[DatasetItem] = dataset.fetch_remote_files({"filenames": ",".join(files)})
        if status == "archived":
            dataset.archive(items)
        elif status == "clear":
            dataset.reset(items)
        elif status == "new":
            dataset.move_to_new(items)
        elif status == "restore-archived":
            dataset.restore_archived(items)
        elif status == "complete":
            dataset.complete(items)
    except NotFound as e:
        _error(f"No dataset with name '{e.name}'")
    except ValueError as e:
        _error(str(e))


def delete_files(dataset_slug: str, files: List[str], skip_user_confirmation: bool = False) -> None:
    """
    Deletes the files from the given dataset.
    Exits the application if no dataset with the given slug is found or a general error occurs.

    Parameters
    ----------
    dataset_slug : str
        The dataset's slug.
    files : List[str]
        The list of filenames to delete.
    skip_user_confirmation : bool, default: False
        If ``True``, skips user confirmation, if False it will prompt the user.
    """
    client: Client = _load_client(dataset_identifier=dataset_slug)
    try:
        console = Console(theme=_console_theme(), stderr=True)
        dataset: RemoteDataset = client.get_remote_dataset(dataset_identifier=dataset_slug)
        items, items_2 = tee(dataset.fetch_remote_files({"filenames": files}))
        if not skip_user_confirmation and not secure_continue_request():
            console.print("Cancelled.")
            return

        found_filenames: Set[str] = set([item.filename for item in items_2])
        not_found_filenames: Set[str] = set(files) - found_filenames
        for filename in not_found_filenames:
            console.print(f"File not found: {filename}", style="warning")

        with console.status("[bold red]Deleting files..."):
            dataset.delete_items(items)
            console.print("Operation successfully completed!", style="success")

    except NotFound as e:
        _error(f"No dataset with name '{e.name}'")
    except Exception:
        _error("An error has occurred, please try again later.")


def validate_schemas(
    location: str,
    pattern: bool = False,
    silent: bool = False,
    output: Optional[Path] = None,
) -> None:
    """
    Validate function for the CLI. Takes one of 3 required key word arguments describing the location of files and prints and/or saves an output

    Parameters
    ----------
    location : str
        str path to a folder or file location to search
    pattern : bool, optional
        glob style pattern matching, by default None
    silent : bool, optional
        flag to set silent console printing, only showing errors, by default False
    output : Optional[Path], optional
        filename for saving to output, by default None
    """

    all_errors = {}
    if pattern:
        to_validate = [Path(filename) for filename in glob(location)]
    elif os.path.isfile(location):
        to_validate = [Path(location)]
    elif os.path.isdir(location):
        to_validate = [Path(filename) for filename in Path(location).glob("*.json")]
    else:
        to_validate = []

    console = Console(theme=_console_theme(), stderr=True)

    if not to_validate:
        console.print("No files found to validate", style="warning")
        return

    console.print(f"Validating schemas for {len(to_validate)} files")

    for file in to_validate:
        try:
            errors = [{"message": e.message, "location": e.json_path} for e in validate_file_against_schema(file)]
        except MissingSchema as e:
            errors = [{"message": e.message, "location": "schema link"}]

        all_errors[str(file)] = errors
        if not errors:
            if not silent:
                console.print(f"{str(file)}: No Errors", style="success")
            continue
        console.print(f"{str(file)}: {len(errors)} errors", style="error")
        for error in errors:
            console.print(f"\t- Problem found in {error['location']}", style="error")
            console.print(f"\t\t- {error['message']}", style="error")

    if output:
        try:
            filename: Path = output
            if os.path.isdir(output):
                filename = Path(os.path.join(output, "report.json"))
            with open(filename, "w") as outfile:
                json.dump(all_errors, outfile, indent=2)
            console.print(f"Writing report to {filename}", style="success")
        except Exception as e:
            console.print(f"Error writing output file with {e}", style="error")
            console.print("Did you supply an invalid filename?")


def dataset_convert(dataset_identifier: str, format: str, output_dir: Optional[PathLike] = None) -> None:
    """
    Converts the annotations from the given dataset to the given format.
    Exits the application if no dataset with the given slug exists or no releases for the dataset
    were previously pulled.

    Parameters
    ----------
    dataset_identifier : str
        The dataset identifier, normally in the "<team-slug>/<dataset-slug>:<version>" form.
    format : str
        The format we want to convert to.
    output_dir : Optional[PathLike], default: None
        The folder where the exported annotation files will be. If None it will be the inside the
        annotations folder of the dataset under 'other_formats/{format}'.
    """
    identifier: DatasetIdentifier = DatasetIdentifier.parse(dataset_identifier)
    client: Client = _load_client(team_slug=identifier.team_slug)

    try:
        parser: ExportParser = get_exporter(format)
        dataset: RemoteDataset = client.get_remote_dataset(dataset_identifier=identifier)
        if not dataset.local_path.exists():
            _error(
                f"No annotations downloaded for dataset f{dataset}, first pull a release using "
                f"'darwin dataset pull {identifier}'"
            )

        release_path: Path = get_release_path(dataset.local_path, identifier.version)
        annotations_path: Path = release_path / "annotations"
        if output_dir is None:
            output_dir = release_path / "other_formats" / format
        else:
            output_dir = Path(output_dir)
        output_dir.mkdir(parents=True, exist_ok=True)

        export_annotations(parser, [annotations_path], output_dir)
    except ExporterNotFoundError:
        _error(f"Unsupported export format: {format}, currently supported: {export_formats}")
    except AttributeError:
        _error(f"Unsupported export format: {format}, currently supported: {export_formats}")
    except NotFound as e:
        _error(f"No dataset with name '{e.name}'")


def convert(format: str, files: List[PathLike], output_dir: Path) -> None:
    """
    Converts the given files to the specified format.

    Parameters
    ----------
    format: str
        The target format to export to.
    files: List[PathLike]
        List of files to be converted.
    output_dir: Path
        Folder where the exported annotations will be placed.
    """
    try:
        parser: ExportParser = get_exporter(format)
    except ExporterNotFoundError:
        _error(f"Unsupported export format, currently supported: {export_formats}")
    except AttributeError:
        _error(f"Unsupported export format, currently supported: {export_formats}")

    export_annotations(parser, files, output_dir, split_sequences=(format not in ["darwin_1.0", "nifti"]))


def post_comment(
    dataset_slug: str, filename: str, text: str, x: float = 1, y: float = 1, w: float = 1, h: float = 1
) -> None:
    """
    Creates a comment box with a comment for the given file in the given dataset.

    Parameters
    ----------
    dataset_slug: str
        The slug of the dataset the item belongs to.
    filename: str
        The filename to receive the comment.
    text: str
        The comment.
    x: float, default: 1
        X value of the top left coordinate for the comment box.
    y: float, default: 1
        Y value of the top left coordinate for the comment box.
    w: float, default: 1
        Width of the comment box.
    h: float, default: 1
        Height of the comment box.

    Raises
    ------
    NotFound
        If the Dataset was not found.
    """
    client: Client = _load_client(dataset_identifier=dataset_slug)
    console = Console()

    try:
        dataset = client.get_remote_dataset(dataset_identifier=dataset_slug)
    except NotFound:
        _error(f"unable to find dataset: {dataset_slug}")

    items: List[DatasetItem] = list(dataset.fetch_remote_files(filters={"filenames": [filename]}))

    if len(items) == 0:
        console.print(f"[bold yellow]No files matching '{filename}' found...")
        return

    item: DatasetItem = items.pop()

    try:
        dataset.post_comment(item, text, x, y, w, h)
        console.print("[bold green]Comment added successfully!")
    except Exception:
        console.print("[bold red]There was an error posting your comment!\n")
        console.print(f"[red]{traceback.format_exc()}")


def help(parser: argparse.ArgumentParser, subparser: Optional[str] = None) -> None:
    """
    Prints the help text for the given command.

    Parameters
    ----------
    parser: argparse.ArgumentParser
        The parser used to read input from the user.
    subparser: Optional[str]
        Actions from the parser to be processed. Defaults to None.
    """
    if subparser:
        parser = next(
            action.choices[subparser]
            for action in parser._actions
            if isinstance(action, argparse._SubParsersAction) and subparser in action.choices
        )

    actions = [action for action in parser._actions if isinstance(action, argparse._SubParsersAction)]

    print(parser.description)
    print("\nCommands:")
    for action in actions:
        # get all subparsers and print help
        for choice in sorted(action._choices_actions, key=lambda x: x.dest):
            print("    {:<19} {}".format(choice.dest, choice.help))


def print_new_version_info(client: Optional[Client] = None) -> None:
    """
    Prints a message informing the user of a new darwin-py version.
    Does nothing if no new version is available or if no client is provided.

    Parameters
    ----------
    client: Optional[Client]
        The client containing information about the new version. Defaults to None.
    """
    if not client or not client.newer_darwin_version:
        return

    (a, b, c) = tuple(client.newer_darwin_version)

    console = Console(theme=_console_theme(), stderr=True)
    console.print(
        f"A newer version of darwin-py ({a}.{b}.{c}) is available!",
        "Run the following command to install it:",
        "",
        f"    pip install darwin-py=={a}.{b}.{c}",
        "",
        sep="\n",
        style="warning",
    )


def _error(message: str) -> NoReturn:
    console = Console(theme=_console_theme())
    console.print(f"Error: {message}", style="error")
    sys.exit(1)


def _config() -> Config:
    return Config(Path.home() / ".darwin" / "config.yaml")


def _load_client(
    team_slug: Optional[str] = None,
    offline: bool = False,
    maybe_guest: bool = False,
    dataset_identifier: Optional[str] = None,
) -> Client:
    """Fetches a client, potentially offline

    Parameters
    ----------
    offline : bool
        Flag for using an offline client

    maybe_guest : bool
        Flag to make a guest client, if config is missing
    Returns
    -------
    Client
    The client requested
    """
    if not team_slug and dataset_identifier:
        team_slug = DatasetIdentifier.parse(dataset_identifier).team_slug
    try:
        api_key = os.getenv("DARWIN_API_KEY")
        if api_key:
            client = Client.from_api_key(api_key)
        else:
            config_dir = Path.home() / ".darwin" / "config.yaml"
            client = Client.from_config(config_dir, team_slug=team_slug)
        return client
    except MissingConfig:
        if maybe_guest:
            return Client.from_guest()
        else:
            _error("Authenticate first")
    except InvalidLogin:
        _error("Please re-authenticate")
    except Unauthenticated:
        _error("Please re-authenticate")


def _console_theme() -> Theme:
    return Theme({"success": "bold green", "warning": "bold yellow", "error": "bold red"})


def _has_valid_status(status: str) -> bool:
    return status in ["new", "annotate", "review", "complete", "archived"]


def _print_new_json_format_warning(dataset: RemoteDataset) -> None:
    console = Console(theme=_console_theme(), stderr=True)
    console.print(
        "NOTE: Your dataset has been exported using new Darwin JSON 2.0 format.",
        "    If you wish to use the legacy Darwin format, please use the following to convert: ",
        "",
        f"    darwin convert darwin_1.0 {dataset.local_path} OUTPUT_DIR",
        "",
        sep="\n",
        style="warning",
    )<|MERGE_RESOLUTION|>--- conflicted
+++ resolved
@@ -661,19 +661,11 @@
                 "[green]Total progress", filename="Total progress", total=0, visible=False
             )
 
-<<<<<<< HEAD
-            def progress_callback(total_file_count: float, file_advancement: float) -> None:
-                sync_metadata.update(sync_task, visible=False)
-                overall_progress.update(overall_task, total=total_file_count, advance=file_advancement, visible=True)
-
-            def file_upload_callback(file_name: str, file_total_bytes: float, file_bytes_sent: float) -> None:
-=======
             def progress_callback(total_file_count: NumberLike, file_advancement: NumberLike) -> None:
                 sync_metadata.update(sync_task, visible=False)
                 overall_progress.update(overall_task, total=total_file_count, advance=file_advancement, visible=True)
 
             def file_upload_callback(file_name: str, file_total_bytes: NumberLike, file_bytes_sent: NumberLike) -> None:
->>>>>>> 4a0de7a3
                 if file_name not in file_tasks:
                     file_tasks[file_name] = file_progress.add_task(
                         f"[blue]{file_name}", filename=file_name, total=file_total_bytes
@@ -713,11 +705,7 @@
         already_existing_items = []
         other_skipped_items = []
         for item in upload_manager.blocked_items:
-<<<<<<< HEAD
             if (item.reason is not None) and (item.reason.upper() == "ALREADY_EXISTS"):
-=======
-            if item.reason is not None and item.reason.upper() == "ALREADY_EXISTS":
->>>>>>> 4a0de7a3
                 already_existing_items.append(item)
             else:
                 other_skipped_items.append(item)
@@ -783,12 +771,9 @@
     append: bool,
     class_prompt: bool = True,
     delete_for_empty: bool = False,
-<<<<<<< HEAD
-    cpu_limit: Optional[int] = None,
-=======
     import_annotators: bool = False,
     import_reviewers: bool = False,
->>>>>>> 4a0de7a3
+    cpu_limit: Optional[int] = None,
 ) -> None:
     """
     Imports annotation files to the given dataset.
@@ -865,11 +850,7 @@
     client: Client = _load_client(dataset_identifier=dataset_slug)
     try:
         dataset: RemoteDataset = client.get_remote_dataset(dataset_identifier=dataset_slug)
-<<<<<<< HEAD
-        filters: Dict[str, Any] = {}  # type: ignore
-=======
         filters: Dict[str, UnknownType] = {}
->>>>>>> 4a0de7a3
 
         if statuses:
             for status in statuses.split(","):
