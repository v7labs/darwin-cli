import argparse
import concurrent.futures
import datetime
import json
import os
import sys
import traceback
from glob import glob
from itertools import tee
from pathlib import Path
from typing import Any, Dict, Iterator, List, NoReturn, Optional, Set, Union

import humanize
from rich.console import Console
from rich.live import Live
from rich.progress import (
    BarColumn,
    DownloadColumn,
    Progress,
    SpinnerColumn,
    TaskID,
    TextColumn,
    TimeRemainingColumn,
    TransferSpeedColumn,
)
from rich.table import Table
from rich.theme import Theme

from darwin.client import Client
from darwin.config import Config
from darwin.dataset import RemoteDataset
from darwin.dataset.identifier import DatasetIdentifier
from darwin.dataset.release import Release
from darwin.dataset.split_manager import split_dataset
from darwin.dataset.upload_manager import LocalFile
from darwin.dataset.utils import get_release_path
from darwin.datatypes import (
    ExportParser,
    ImportParser,
    NumberLike,
    PathLike,
    Team,
    UnknownType,
)
from darwin.exceptions import (
    AnnotationFileValidationError,
    IncompatibleOptions,
    InvalidLogin,
    MissingConfig,
    MissingSchema,
    NameTaken,
    NotFound,
    Unauthenticated,
    UnknownAnnotationFileSchema,
    UnrecognizableFileEncoding,
    UnsupportedExportFormat,
    UnsupportedFileType,
    ValidationError,
)
from darwin.exporter import ExporterNotFoundError, export_annotations, get_exporter
from darwin.exporter.formats import supported_formats as export_formats
from darwin.importer import ImporterNotFoundError, get_importer, import_annotations
from darwin.importer.formats import supported_formats as import_formats
from darwin.item import DatasetItem
from darwin.utils import (
    find_files,
    persist_client_configuration,
    prompt,
    secure_continue_request,
    validate_file_against_schema,
)


def validate_api_key(api_key: str) -> None:
    """
    Validates the given API key. Exits the application if it fails validation.

    Parameters
    ----------
    api_key: str
        The API key to be validated.
    """
    example_key = "DHMhAWr.BHucps-tKMAi6rWF1xieOpUvNe5WzrHP"

    if len(api_key) != 40:
        _error(f"Expected key to be 40 characters long\n(example: {example_key})")

    if "." not in api_key:
        _error(f"Expected key formatted as prefix . suffix\n(example: {example_key})")

    if len(api_key.split(".")[0]) != 7:
        _error(f"Expected key prefix to be 7 characters long\n(example: {example_key})")


def authenticate(api_key: str, default_team: Optional[bool] = None, datasets_dir: Optional[Path] = None) -> Config:
    """
    Authenticate the API key against the server and creates a configuration file for it.

    Parameters
    ----------
    api_key : str
        API key to use for the client login.
    default_team: Optional[bool]
        Flag to make the team the default one. Defaults to None.
    datasets_dir: Optional[Path]
        Dataset directory on the file system. Defaults to None.

    Returns
    -------
    Config
    A configuration object to handle YAML files.
    """
    # Resolve the home folder if the dataset_dir starts with ~ or ~user

    validate_api_key(api_key)

    try:
        client = Client.from_api_key(api_key=api_key)
        config_path = Path.home() / ".darwin" / "config.yaml"
        config_path.parent.mkdir(exist_ok=True)

        if default_team is None:
            default_team = input(f"Make {client.default_team} the default team? [y/N] ") in ["Y", "y"]
        if datasets_dir is None:
            datasets_dir = Path(prompt("Datasets directory", "~/.darwin/datasets"))

        datasets_dir = Path(datasets_dir).expanduser()
        Path(datasets_dir).mkdir(parents=True, exist_ok=True)

        client.set_datasets_dir(datasets_dir)

        default_team_name: Optional[str] = client.default_team if default_team else None
        return persist_client_configuration(client, default_team=default_team_name)

    except InvalidLogin:
        _error("Invalid API key")


def current_team() -> None:
    """Print the team currently authenticated against."""
    client: Client = _load_client()
    print(client.default_team)


def list_teams() -> None:
    """Print a table of teams to which the client belong to."""
    for team in _config().get_all_teams():
        if team.default:
            print(f"{team.slug} (default)")
        else:
            print(team.slug)


def set_team(team_slug: str) -> None:
    """
    Switches the client to the selected team and persist the change on the configuration file.

    Parameters
    ----------
    team_slug : str
        Slug of the team to switch to.
    """
    config = _config()
    config.set_default_team(team_slug)


def set_compression_level(compression_level: int) -> None:
    """
    Change the compression level of text/json contents sent to Darwin APIs and persist the change on the configuration file.

    Can be in range from 0 - no compression, to 9 - best compression. By default, 0 is used.

    Parameters
    ----------
    compression_level : int
        Compression level to use.
    """
    config = _config()
    config.set_compression_level(compression_level)


def create_dataset(dataset_slug: str) -> None:
    """
    Creates a dataset remotely. Exits the application if the dataset's name is already taken or is
    not valid.

    Parameters
    ----------
    dataset_slug : str
        Slug of the new dataset.
    """
    identifier: DatasetIdentifier = DatasetIdentifier.parse(dataset_slug)
    client: Client = _load_client(team_slug=identifier.team_slug)
    try:
        dataset: RemoteDataset = client.create_dataset(name=identifier.dataset_slug)
        print(
            f"Dataset '{dataset.name}' ({dataset.team}/{dataset.slug}) has been created.\nAccess at {dataset.remote_path}"
        )
        print_new_version_info(client)
    except NameTaken:
        _error(f"Dataset name '{identifier.dataset_slug}' is already taken.")
    except ValidationError:
        _error(f"Dataset name '{identifier.dataset_slug}' is not valid.")


def local(team: Optional[str] = None) -> None:
    """
    Lists synced datasets, stored in the specified path.

    Parameters
    ----------
    team: Optional[str]
        The name of the team to list, or the default one if no team is given. Defaults to None.
    """
    table: Table = Table(show_header=True, header_style="bold cyan")
    table.add_column("Name")
    table.add_column("Image Count", justify="right")
    table.add_column("Sync Date", justify="right")
    table.add_column("Size", justify="right")

    client: Client = _load_client(offline=True)
    for dataset_path in client.list_local_datasets(team_slug=team):
        files_in_dataset_path = find_files([dataset_path])
        table.add_row(
            f"{dataset_path.parent.name}/{dataset_path.name}",
            str(len(files_in_dataset_path)),
            humanize.naturaldate(datetime.datetime.fromtimestamp(dataset_path.stat().st_mtime)),
            humanize.naturalsize(sum(p.stat().st_size for p in files_in_dataset_path)),
        )

    Console().print(table)


def path(dataset_slug: str) -> Path:
    """
    Returns the absolute path of the specified dataset.
    Exits the application if the dataset does not exist locally.

    Parameters
    ----------
    dataset_slug: str
        The dataset's slug.

    Returns
    -------
    Path
        The absolute path of the dataset.
    """
    identifier: DatasetIdentifier = DatasetIdentifier.parse(dataset_slug)
    client: Client = _load_client(offline=True)

    for path in client.list_local_datasets(team_slug=identifier.team_slug):
        if identifier.dataset_slug == path.name:
            return path

    _error(
        f"Dataset '{identifier.dataset_slug}' does not exist locally. "
        f"Use 'darwin dataset remote' to see all the available datasets, "
        f"and 'darwin dataset pull' to pull them."
    )


def url(dataset_slug: str) -> None:
    """
    Prints the url of the specified dataset.
    Exits the application if no dataset was found.

    Parameters
    ----------
    dataset_slug: str
        The dataset's slug.
    """
    client: Client = _load_client(offline=True)
    try:
        remote_dataset: RemoteDataset = client.get_remote_dataset(dataset_identifier=dataset_slug)
        print(remote_dataset.remote_path)
    except NotFound as e:
        _error(f"Dataset '{e.name}' does not exist.")


def dataset_report(dataset_slug: str, granularity: str, pretty: bool) -> None:
    """
    Prints a dataset's report in CSV format.
    Exits the application if no dataset is found.

    Parameters
    ----------
    dataset_slug : str
        The dataset's slug.
    granularity : str
        Granularity of the report, can be 'day', 'week' or 'month'.
    pretty : bool
        If ``True``, it will print the output in a Rich formatted table.
    """
    client: Client = _load_client(offline=True)
    console = Console(theme=_console_theme())
    try:
        remote_dataset: RemoteDataset = client.get_remote_dataset(dataset_identifier=dataset_slug)
        report: str = remote_dataset.get_report(granularity)

        if not pretty:
            # if no one worked in the report, we print nothing
            print(report)
            return

        lines: List[str] = report.split("\n")
        lines.pop(0)  # remove csv headers

        if not lines:
            console.print("No one has worked on this dataset yet!\n", style="success")
            return

        lines.pop()  # remove last line, which is empty

        table: Table = Table(show_header=True, header_style="bold cyan")
        table.add_column("Date")
        table.add_column("Dataset Id", justify="right")
        table.add_column("Dataset Name", justify="right")
        table.add_column("User Id", justify="right")
        table.add_column("Email", justify="right")
        table.add_column("First Name", justify="right")
        table.add_column("Last Name", justify="right")
        table.add_column("Annotation Time", justify="right")
        table.add_column("Annotations Approved", justify="right")
        table.add_column("Annotations Created", justify="right")
        table.add_column("Images Annotated", justify="right")
        table.add_column("Images Approved", justify="right")
        table.add_column("Images Rejected", justify="right")

        for row in lines:
            table.add_row(*row.split(","))

        console.print(table)
    except NotFound:
        _error(f"Dataset '{dataset_slug}' does not exist.")


def export_dataset(
    dataset_slug: str,
    include_url_token: bool,
    name: str,
    annotation_class_ids: Optional[List[str]] = None,
    include_authorship: bool = False,
    version: Optional[str] = None,
) -> None:
    """
    Create a new release for the dataset.

    Parameters
    ----------
    dataset_slug : str
        Slug of the dataset to which we perform the operation on.
    include_url_token : bool, default: False
        If ``True`` includes the url token, if ``False`` does not.
    name : str
        Name of the release.
    annotation_class_ids : Optional[List[str]], default: None
        List of the classes to filter.
    include_authorship : bool, default: False
        If ``True`` include annotator and reviewer metadata for each annotation.
    version : Optional[str], default: None
        When used for V2 dataset, allows to force generation of either Darwin JSON 1.0 (Legacy) or newer 2.0.
        Ommit this option to get your team's default.
    """
    client: Client = _load_client(offline=False)
    identifier: DatasetIdentifier = DatasetIdentifier.parse(dataset_slug)
    ds: RemoteDataset = client.get_remote_dataset(identifier)

    ds.export(
        annotation_class_ids=annotation_class_ids,
        name=name,
        include_url_token=include_url_token,
        include_authorship=include_authorship,
        version=version,
    )

    identifier.version = name
    print(f"Dataset {dataset_slug} successfully exported to {identifier}")
    print_new_version_info(client)


def pull_dataset(
    dataset_slug: str,
    only_annotations: bool = False,
    folders: bool = False,
    video_frames: bool = False,
    force_slots: bool = False,
) -> None:
    """
    Downloads a remote dataset (images and annotations) in the datasets directory.
    Exits the application if dataset is not found, the user is not authenticated, there are no
    releases or the export format for the latest release is not supported.

    Parameters
    ----------
    dataset_slug: str
        Slug of the dataset to which we perform the operation on.
    only_annotations: bool
        Download only the annotations and no corresponding images. Defaults to False.
    folders: bool
        Recreates the folders in the dataset. Defaults to False.
    video_frames: bool
        Pulls video frames images instead of video files. Defaults to False.
    force_slots: bool
        Pulls all slots of items into deeper file structure ({prefix}/{item_name}/{slot_name}/{file_name})
    """
    version: str = DatasetIdentifier.parse(dataset_slug).version or "latest"
    client: Client = _load_client(offline=False, maybe_guest=True)
    try:
        dataset: RemoteDataset = client.get_remote_dataset(dataset_identifier=dataset_slug)
    except NotFound:
        _error(
            f"Dataset '{dataset_slug}' does not exist, please check the spelling. "
            "Use 'darwin remote' to list all the remote datasets."
        )
    except Unauthenticated:
        _error("please re-authenticate")

    try:
        release: Release = dataset.get_release(version)
        dataset.pull(
            release=release,
            only_annotations=only_annotations,
            use_folders=folders,
            video_frames=video_frames,
            force_slots=force_slots,
        )
        print_new_version_info(client)
        if release.format == "darwin_json_2":
            _print_new_json_format_warning(dataset)
    except NotFound:
        _error(
            f"Version '{dataset.identifier}:{version}' does not exist "
            f"Use 'darwin dataset releases' to list all available versions."
        )
    except UnsupportedExportFormat as uef:
        _error(
            f"Version '{dataset.identifier}:{version}' is of format '{uef.format}', "
            f"only the darwin formats ('json', 'darwin_json_2') are supported for `darwin dataset pull`"
        )

    print(f"Dataset {release.identifier} downloaded at {dataset.local_path}. ")


def split(dataset_slug: str, val_percentage: float, test_percentage: float, seed: int = 0) -> None:
    """
    Splits a local version of a dataset into train, validation, and test partitions.

    Parameters
    ----------
    dataset_slug: str
        Slug of the dataset to which we perform the operation on.
    val_percentage: float
        Percentage in the validation set.
    test_percentage: float
        Percentage in the test set.
    seed: int
        Random seed. Defaults to 0.
    """
    identifier: DatasetIdentifier = DatasetIdentifier.parse(dataset_slug)
    client: Client = _load_client(offline=True)

    for p in client.list_local_datasets(team_slug=identifier.team_slug):
        if identifier.dataset_slug == p.name:
            try:
                split_path = split_dataset(
                    dataset_path=p,
                    release_name=identifier.version,
                    val_percentage=val_percentage,
                    test_percentage=test_percentage,
                    split_seed=seed,
                )
                print(f"Partition lists saved at {split_path}")
                return
            except ImportError as e:
                _error(e.msg)
            except NotFound as e:
                _error(e.name)
            except ValueError as e:
                _error(e.args[0])

    _error(
        f"Dataset '{identifier.dataset_slug}' does not exist locally. "
        f"Use 'darwin dataset remote' to see all the available datasets, "
        f"and 'darwin dataset pull' to pull them."
    )


def list_remote_datasets(all_teams: bool, team: Optional[str] = None) -> None:
    """
    Lists remote datasets with its annotation progress.

    Parameters
    ----------
    all_teams: bool
        If True, lists remote datasets from all teams, if False, lists only datasets from the given
        Team.
    team: Optional[str]
        Name of the team with the datasets we want to see. Uses the default Team is non is given.
        Defaults to None.
    """
    # TODO: add listing open datasets

    table: Table = Table(show_header=True, header_style="bold cyan")
    table.add_column("Name")
    table.add_column("Item Count", justify="right")
    table.add_column("Complete Items", justify="right")

    datasets: List[RemoteDataset] = []
    client: Optional[Client] = None
    if all_teams:
        teams: List[Team] = _config().get_all_teams()
        for a_team in teams:
            client = _load_client(a_team.slug)
            datasets += list(client.list_remote_datasets())
    else:
        client = _load_client(team)
        datasets = list(client.list_remote_datasets())

    for dataset in datasets:
        table.add_row(f"{dataset.team}/{dataset.slug}", str(dataset.item_count), f"{dataset.progress * 100:.1f}%")
    if table.row_count == 0:
        print("No dataset available.")
    else:
        Console().print(table)

    print_new_version_info(client)


def remove_remote_dataset(dataset_slug: str) -> None:
    """
    Remove a remote dataset from the workview. The dataset gets archived.
    Exits the application if no dataset with the given slug were found.

    Parameters
    ----------
    dataset_slug: str
        The dataset's slug.
    """
    client: Client = _load_client(offline=False)
    try:
        dataset: RemoteDataset = client.get_remote_dataset(dataset_identifier=dataset_slug)
        print(f"About to delete {dataset.identifier} on darwin.")
        if not secure_continue_request():
            print("Cancelled.")
            return

        dataset.remove_remote()
        print_new_version_info(client)
    except NotFound:
        _error(f"No dataset with name '{dataset_slug}'")


def dataset_list_releases(dataset_slug: str) -> None:
    """
    Lists all the releases from the given dataset.
    Exits the application if no dataset with the given slug were found.

    Parameters
    ----------
    dataset_slug: str
        The dataset's slug.
    """
    client: Client = _load_client(offline=False)
    try:
        dataset: RemoteDataset = client.get_remote_dataset(dataset_identifier=dataset_slug)
        releases: List[Release] = dataset.get_releases()
        if len(releases) == 0:
            print("No available releases, export one first.")
            return

        table: Table = Table(show_header=True, header_style="bold cyan")
        table.add_column("Name")
        table.add_column("Item Count", justify="right")
        table.add_column("Class Count", justify="right")
        table.add_column("Export Date", justify="right")

        for release in releases:
            if not release.available:
                continue
            table.add_row(
                str(release.identifier), str(release.image_count), str(release.class_count), str(release.export_date)
            )

        Console().print(table)
        print_new_version_info(client)
    except NotFound:
        _error(f"No dataset with name '{dataset_slug}'")


def upload_data(
    dataset_identifier: str,
    files: Optional[List[Union[PathLike, LocalFile]]],
    files_to_exclude: Optional[List[PathLike]],
    fps: int,
    path: Optional[str],
    frames: bool,
    extract_views: bool = False,
    preserve_folders: bool = False,
    verbose: bool = False,
) -> None:
    """
    Uploads the provided files to the remote dataset.
    Exits the application if no dataset with the given name is found, the files in the given path
    have unsupported formats, or if there are no files found in the given Path.

    Parameters
    ----------
    dataset_identifier : str
        Slug of the dataset to retrieve.
    files : List[Union[PathLike, LocalFile]]
        List of files to upload. Can be None.
    files_to_exclude : List[PathLike]
        List of files to exclude from the file scan (which is done only if files is None).
    fps : int
        Frame rate to split videos in.
    path : Optional[str]
        If provided; files will be placed under this path in the v7 platform. If `preserve_folders`
        is `True` then it must be possible to draw a relative path from this folder to the one the
        files are in, otherwise an error will be raised.
    frames : bool
        Specify whether the files will be uploaded as a list of frames or not.
    extract_views : bool
        If providing a volume, specify whether to extract the orthogonal views or not.
    preserve_folders : bool
        Specify whether or not to preserve folder paths when uploading.
    verbose : bool
        Specify whether to have full traces print when uploading files or not.
    """
    client: Client = _load_client()
    try:
        max_workers: int = concurrent.futures.ThreadPoolExecutor()._max_workers  # type: ignore

        dataset: RemoteDataset = client.get_remote_dataset(dataset_identifier=dataset_identifier)

        sync_metadata: Progress = Progress(SpinnerColumn(), TextColumn("[bold blue]Syncing metadata"))

        overall_progress = Progress(
            TextColumn("[bold blue]{task.fields[filename]}"), BarColumn(), "{task.completed} of {task.total}"
        )

        file_progress = Progress(
            TextColumn("[bold green]{task.fields[filename]}", justify="right"),
            BarColumn(),
            "[progress.percentage]{task.percentage:>3.1f}%",
            DownloadColumn(),
            "•",
            TransferSpeedColumn(),
            "•",
            TimeRemainingColumn(),
        )

        progress_table: Table = Table.grid()
        progress_table.add_row(sync_metadata)
        progress_table.add_row(file_progress)
        progress_table.add_row(overall_progress)
        with Live(progress_table):
            sync_task: TaskID = sync_metadata.add_task("")
            file_tasks: Dict[str, TaskID] = {}
            overall_task = overall_progress.add_task(
                "[green]Total progress", filename="Total progress", total=0, visible=False
            )

            def progress_callback(total_file_count: NumberLike, file_advancement: NumberLike) -> None:
                sync_metadata.update(sync_task, visible=False)
                overall_progress.update(overall_task, total=total_file_count, advance=file_advancement, visible=True)

            def file_upload_callback(file_name: str, file_total_bytes: NumberLike, file_bytes_sent: NumberLike) -> None:
                if file_name not in file_tasks:
                    file_tasks[file_name] = file_progress.add_task(
                        f"[blue]{file_name}", filename=file_name, total=file_total_bytes
                    )

                # Rich has a concurrency issue, so sometimes updating progress
                # or removing a task fails. Wrapping this logic around a try/catch block
                # is a workaround, we should consider solving this properly (e.g.: using locks)
                try:
                    file_progress.update(file_tasks[file_name], completed=file_bytes_sent)

                    for task in file_progress.tasks:
                        if task.finished and len(file_progress.tasks) >= max_workers:
                            file_progress.remove_task(task.id)
                except Exception:
                    pass

            upload_manager = dataset.push(
                files,
                files_to_exclude=files_to_exclude,
                fps=fps,
                as_frames=frames,
                extract_views=extract_views,
                path=path,
                preserve_folders=preserve_folders,
                progress_callback=progress_callback,
                file_upload_callback=file_upload_callback,
            )
        console = Console(theme=_console_theme())

        console.print()

        if not upload_manager.blocked_count and not upload_manager.error_count:
            console.print(f"All {upload_manager.total_count} files have been successfully uploaded.\n", style="success")
            return

        already_existing_items = []
        other_skipped_items = []
        for item in upload_manager.blocked_items:
            if (item.reason is not None) and (item.reason.upper() == "ALREADY_EXISTS"):
                already_existing_items.append(item)
            else:
                other_skipped_items.append(item)

        if already_existing_items:
            console.print(
                f"Skipped {len(already_existing_items)} files already in the dataset.\n",
                style="warning",
            )

        if upload_manager.error_count or other_skipped_items:
            error_count = upload_manager.error_count + len(other_skipped_items)
            console.print(
                f"{error_count} files couldn't be uploaded because an error occurred.\n",
                style="error",
            )

        if not verbose and upload_manager.error_count:
            console.print('Re-run with "--verbose" for further details')
            return

        error_table: Table = Table(
            "Dataset Item ID", "Filename", "Remote Path", "Stage", "Reason", show_header=True, header_style="bold cyan"
        )

        for item in upload_manager.blocked_items:
            if item.reason != "ALREADY_EXISTS":
                error_table.add_row(str(item.dataset_item_id), item.filename, item.path, "UPLOAD_REQUEST", item.reason)

        for error in upload_manager.errors:
            for local_file in upload_manager.local_files:
                if local_file.local_path != error.file_path:
                    continue

                for pending_item in upload_manager.pending_items:
                    if pending_item.filename != local_file.data["filename"]:
                        continue

                    error_table.add_row(
                        str(pending_item.dataset_item_id),
                        pending_item.filename,
                        pending_item.path,
                        error.stage.name,
                        str(error.error),
                    )
                    break

        if error_table.row_count:
            console.print(error_table)
        print_new_version_info(client)
    except NotFound as e:
        _error(f"No dataset with name '{e.name}'")
    except UnsupportedFileType as e:
        _error(f"Unsupported file type {e.path.suffix} ({e.path.name})")
    except ValueError:
        _error("No files found")


def dataset_import(
    dataset_slug: str,
    format: str,
    files: List[PathLike],
    append: bool,
    class_prompt: bool = True,
    delete_for_empty: bool = False,
    import_annotators: bool = False,
    import_reviewers: bool = False,
    use_multi_cpu: bool = True,
    cpu_limit: Optional[int] = None,
) -> None:
    """
    Imports annotation files to the given dataset.
    Exits the application if no dataset with the given slug is found.

    Parameters
    ----------
    dataset_slug : str
        The dataset's slug.
    format : str
        Format of the export files.
    files : List[PathLike]
        List of where the files are.
    append : bool, default: True
        If ``True`` it appends the annotation from the files to the dataset, if ``False`` it will
        override the dataset's current annotations with the ones from the given files.
        Incompatible with ``delete-for-empty``.
    delete_for_empty : bool, default: False
        If ``True`` will use empty annotation files to delete all annotations from the remote file.
        If ``False``, empty annotation files will simply be skipped.
        Only works for V2 datasets.
        Incompatible with ``append``.
    import_annotators : bool, default: False
        If ``True`` it will import the annotators from the files to the dataset, if available.
        If ``False`` it will not import the annotators.
    import_reviewers : bool, default: False
        If ``True`` it will import the reviewers from the files to the dataset, if .
        If ``False`` it will not import the reviewers.
    use_multi_cpu : bool, default: True
        If ``True`` it will use all multiple CPUs to speed up the import process.
    cpu_limit : Optional[int], default: Core count - 2
        The maximum number of CPUs to use for the import process.
    """

    client: Client = _load_client(dataset_identifier=dataset_slug)

    try:
        parser: ImportParser = get_importer(format)
        dataset: RemoteDataset = client.get_remote_dataset(dataset_identifier=dataset_slug)
<<<<<<< HEAD
        use_multi_cpu = cpu_limit is None or cpu_limit > 1
        import_annotations(dataset, parser, files, append, class_prompt, delete_for_empty, False, use_multi_cpu, cpu_limit)
=======

        import_annotations(
            dataset,
            parser,
            files,
            append,
            class_prompt,
            delete_for_empty,
            import_annotators,
            import_reviewers,
            use_multi_cpu,
            cpu_limit,
        )

>>>>>>> c2e325bf
    except ImporterNotFoundError:
        _error(f"Unsupported import format: {format}, currently supported: {import_formats}")
    except AttributeError as e:
        _error(f"Internal problem with import occured: {str(e)}")
    except NotFound as e:
        _error(f"No dataset with name '{e.name}'")
    except IncompatibleOptions as e:
        _error(str(e))
    except UnrecognizableFileEncoding as e:
        _error(str(e))
    except UnknownAnnotationFileSchema as e:
        _error(str(e))
    except AnnotationFileValidationError as e:
        _error(str(e))


def list_files(
    dataset_slug: str,
    statuses: Optional[str],
    path: Optional[str],
    only_filenames: bool,
    sort_by: Optional[str] = "updated_at:desc",
) -> None:
    """
    List all file from the given dataset.
    Exits the application if it finds unknown file statuses, if no dataset with the given slug is
    found or if another general error occurred.

    Parameters
    ----------
    dataset_slug: str
        The dataset's slug.
    statuses: Optional[str]
        Only list files with the given statuses. Valid statuses are: 'annotate', 'archived',
        'complete', 'new', 'review'.
    path: Optional[str]
        Only list files whose Path matches.
    only_filenames: bool
        If True, only prints the filenames, if False it prints the full file url.
    sort_by: Optional[str]
        Sort order for listing files. Defaults to 'updated_at:desc'.
    """
    client: Client = _load_client(dataset_identifier=dataset_slug)
    try:
        dataset: RemoteDataset = client.get_remote_dataset(dataset_identifier=dataset_slug)
        filters: Dict[str, UnknownType] = {}

        if statuses:
            for status in statuses.split(","):
                if not _has_valid_status(status):
                    _error(f"Invalid status '{status}', available statuses: annotate, archived, complete, new, review")
            filters["statuses"] = statuses
        else:
            filters["statuses"] = "new,annotate,review,complete"

        if path:
            filters["path"] = path

        if not sort_by:
            sort_by = "updated_at:desc"

        table: Table = Table(show_header=True, header_style="bold cyan")
        table.add_column("Name", justify="left")

        if not only_filenames:
            table.add_column("Status", justify="left")
            table.add_column("URL", justify="left")

        for file in dataset.fetch_remote_files(filters, sort_by):  # type: ignore
            if only_filenames:
                table.add_row(file.filename)
            else:
                image_url = dataset.workview_url_for_item(file)
                table.add_row(file.filename, f"{file.status if not file.archived else 'archived'}", image_url)

        Console().print(table)
    except NotFound as e:
        _error(f"No dataset with name '{e.name}'")
    except ValueError as e:
        _error(str(e))


def set_file_status(dataset_slug: str, status: str, files: List[str]) -> None:
    """
    Sets the status of the given files from the given dataset.
    Exits the application if the given status is unknown or if no dataset was found.

    Parameters
    ----------
    dataset_slug: str
        The dataset's slug.
    status: str
        The new status for the files.
    files: List[str]
        Names of the files we want to update.
    """
    available_statuses = ["archived", "clear", "new", "restore-archived", "complete"]
    if status not in available_statuses:
        _error(f"Invalid status '{status}', available statuses: {', '.join(available_statuses)}")

    client: Client = _load_client(dataset_identifier=dataset_slug)
    try:
        dataset: RemoteDataset = client.get_remote_dataset(dataset_identifier=dataset_slug)
        items: Iterator[DatasetItem] = dataset.fetch_remote_files({"filenames": ",".join(files)})
        if status == "archived":
            dataset.archive(items)
        elif status == "clear":
            dataset.reset(items)
        elif status == "new":
            dataset.move_to_new(items)
        elif status == "restore-archived":
            dataset.restore_archived(items)
        elif status == "complete":
            dataset.complete(items)
    except NotFound as e:
        _error(f"No dataset with name '{e.name}'")
    except ValueError as e:
        _error(str(e))


def delete_files(dataset_slug: str, files: List[str], skip_user_confirmation: bool = False) -> None:
    """
    Deletes the files from the given dataset.
    Exits the application if no dataset with the given slug is found or a general error occurs.

    Parameters
    ----------
    dataset_slug : str
        The dataset's slug.
    files : List[str]
        The list of filenames to delete.
    skip_user_confirmation : bool, default: False
        If ``True``, skips user confirmation, if False it will prompt the user.
    """
    client: Client = _load_client(dataset_identifier=dataset_slug)
    try:
        console = Console(theme=_console_theme(), stderr=True)
        dataset: RemoteDataset = client.get_remote_dataset(dataset_identifier=dataset_slug)
        items, items_2 = tee(dataset.fetch_remote_files({"filenames": files}))
        if not skip_user_confirmation and not secure_continue_request():
            console.print("Cancelled.")
            return

        found_filenames: Set[str] = set([item.filename for item in items_2])
        not_found_filenames: Set[str] = set(files) - found_filenames
        for filename in not_found_filenames:
            console.print(f"File not found: {filename}", style="warning")

        with console.status("[bold red]Deleting files..."):
            dataset.delete_items(items)
            console.print("Operation successfully completed!", style="success")

    except NotFound as e:
        _error(f"No dataset with name '{e.name}'")
    except Exception:
        _error("An error has occurred, please try again later.")


def validate_schemas(
    location: str,
    pattern: bool = False,
    silent: bool = False,
    output: Optional[Path] = None,
) -> None:
    """
    Validate function for the CLI. Takes one of 3 required key word arguments describing the location of files and prints and/or saves an output

    Parameters
    ----------
    location : str
        str path to a folder or file location to search
    pattern : bool, optional
        glob style pattern matching, by default None
    silent : bool, optional
        flag to set silent console printing, only showing errors, by default False
    output : Optional[Path], optional
        filename for saving to output, by default None
    """

    all_errors = {}
    if pattern:
        to_validate = [Path(filename) for filename in glob(location)]
    elif os.path.isfile(location):
        to_validate = [Path(location)]
    elif os.path.isdir(location):
        to_validate = [Path(filename) for filename in Path(location).glob("*.json")]
    else:
        to_validate = []

    console = Console(theme=_console_theme(), stderr=True)

    if not to_validate:
        console.print("No files found to validate", style="warning")
        return

    console.print(f"Validating schemas for {len(to_validate)} files")

    for file in to_validate:
        try:
            errors = [{"message": e.message, "location": e.json_path} for e in validate_file_against_schema(file)]
        except MissingSchema as e:
            errors = [{"message": e.message, "location": "schema link"}]

        all_errors[str(file)] = errors
        if not errors:
            if not silent:
                console.print(f"{str(file)}: No Errors", style="success")
            continue
        console.print(f"{str(file)}: {len(errors)} errors", style="error")
        for error in errors:
            console.print(f"\t- Problem found in {error['location']}", style="error")
            console.print(f"\t\t- {error['message']}", style="error")

    if output:
        try:
            filename: Path = output
            if os.path.isdir(output):
                filename = Path(os.path.join(output, "report.json"))
            with open(filename, "w") as outfile:
                json.dump(all_errors, outfile, indent=2)
            console.print(f"Writing report to {filename}", style="success")
        except Exception as e:
            console.print(f"Error writing output file with {e}", style="error")
            console.print("Did you supply an invalid filename?")


def dataset_convert(dataset_identifier: str, format: str, output_dir: Optional[PathLike] = None) -> None:
    """
    Converts the annotations from the given dataset to the given format.
    Exits the application if no dataset with the given slug exists or no releases for the dataset
    were previously pulled.

    Parameters
    ----------
    dataset_identifier : str
        The dataset identifier, normally in the "<team-slug>/<dataset-slug>:<version>" form.
    format : str
        The format we want to convert to.
    output_dir : Optional[PathLike], default: None
        The folder where the exported annotation files will be. If None it will be the inside the
        annotations folder of the dataset under 'other_formats/{format}'.
    """
    identifier: DatasetIdentifier = DatasetIdentifier.parse(dataset_identifier)
    client: Client = _load_client(team_slug=identifier.team_slug)

    try:
        parser: ExportParser = get_exporter(format)
        dataset: RemoteDataset = client.get_remote_dataset(dataset_identifier=identifier)
        if not dataset.local_path.exists():
            _error(
                f"No annotations downloaded for dataset f{dataset}, first pull a release using "
                f"'darwin dataset pull {identifier}'"
            )

        release_path: Path = get_release_path(dataset.local_path, identifier.version)
        annotations_path: Path = release_path / "annotations"
        if output_dir is None:
            output_dir = release_path / "other_formats" / format
        else:
            output_dir = Path(output_dir)
        output_dir.mkdir(parents=True, exist_ok=True)

        export_annotations(parser, [annotations_path], output_dir)
    except ExporterNotFoundError:
        _error(f"Unsupported export format: {format}, currently supported: {export_formats}")
    except AttributeError:
        _error(f"Unsupported export format: {format}, currently supported: {export_formats}")
    except NotFound as e:
        _error(f"No dataset with name '{e.name}'")


def convert(format: str, files: List[PathLike], output_dir: Path) -> None:
    """
    Converts the given files to the specified format.

    Parameters
    ----------
    format: str
        The target format to export to.
    files: List[PathLike]
        List of files to be converted.
    output_dir: Path
        Folder where the exported annotations will be placed.
    """
    try:
        parser: ExportParser = get_exporter(format)
    except ExporterNotFoundError:
        _error(f"Unsupported export format, currently supported: {export_formats}")
    except AttributeError:
        _error(f"Unsupported export format, currently supported: {export_formats}")

    export_annotations(parser, files, output_dir, split_sequences=(format not in ["darwin_1.0", "nifti"]))


def post_comment(
    dataset_slug: str, filename: str, text: str, x: float = 1, y: float = 1, w: float = 1, h: float = 1
) -> None:
    """
    Creates a comment box with a comment for the given file in the given dataset.

    Parameters
    ----------
    dataset_slug: str
        The slug of the dataset the item belongs to.
    filename: str
        The filename to receive the comment.
    text: str
        The comment.
    x: float, default: 1
        X value of the top left coordinate for the comment box.
    y: float, default: 1
        Y value of the top left coordinate for the comment box.
    w: float, default: 1
        Width of the comment box.
    h: float, default: 1
        Height of the comment box.

    Raises
    ------
    NotFound
        If the Dataset was not found.
    """
    client: Client = _load_client(dataset_identifier=dataset_slug)
    console = Console()

    try:
        dataset = client.get_remote_dataset(dataset_identifier=dataset_slug)
    except NotFound:
        _error(f"unable to find dataset: {dataset_slug}")

    items: List[DatasetItem] = list(dataset.fetch_remote_files(filters={"filenames": [filename]}))

    if len(items) == 0:
        console.print(f"[bold yellow]No files matching '{filename}' found...")
        return

    item: DatasetItem = items.pop()

    try:
        dataset.post_comment(item, text, x, y, w, h)
        console.print("[bold green]Comment added successfully!")
    except Exception:
        console.print("[bold red]There was an error posting your comment!\n")
        console.print(f"[red]{traceback.format_exc()}")


def help(parser: argparse.ArgumentParser, subparser: Optional[str] = None) -> None:
    """
    Prints the help text for the given command.

    Parameters
    ----------
    parser: argparse.ArgumentParser
        The parser used to read input from the user.
    subparser: Optional[str]
        Actions from the parser to be processed. Defaults to None.
    """
    if subparser:
        parser = next(
            action.choices[subparser]
            for action in parser._actions
            if isinstance(action, argparse._SubParsersAction) and subparser in action.choices
        )

    actions = [action for action in parser._actions if isinstance(action, argparse._SubParsersAction)]

    print(parser.description)
    print("\nCommands:")
    for action in actions:
        # get all subparsers and print help
        for choice in sorted(action._choices_actions, key=lambda x: x.dest):
            print("    {:<19} {}".format(choice.dest, choice.help))


def print_new_version_info(client: Optional[Client] = None) -> None:
    """
    Prints a message informing the user of a new darwin-py version.
    Does nothing if no new version is available or if no client is provided.

    Parameters
    ----------
    client: Optional[Client]
        The client containing information about the new version. Defaults to None.
    """
    if not client or not client.newer_darwin_version:
        return

    (a, b, c) = tuple(client.newer_darwin_version)

    console = Console(theme=_console_theme(), stderr=True)
    console.print(
        f"A newer version of darwin-py ({a}.{b}.{c}) is available!",
        "Run the following command to install it:",
        "",
        f"    pip install darwin-py=={a}.{b}.{c}",
        "",
        sep="\n",
        style="warning",
    )


def _error(message: str) -> NoReturn:
    console = Console(theme=_console_theme())
    console.print(f"Error: {message}", style="error")
    sys.exit(1)


def _config() -> Config:
    return Config(Path.home() / ".darwin" / "config.yaml")


def _load_client(
    team_slug: Optional[str] = None,
    offline: bool = False,
    maybe_guest: bool = False,
    dataset_identifier: Optional[str] = None,
) -> Client:
    """Fetches a client, potentially offline

    Parameters
    ----------
    offline : bool
        Flag for using an offline client

    maybe_guest : bool
        Flag to make a guest client, if config is missing
    Returns
    -------
    Client
    The client requested
    """
    if not team_slug and dataset_identifier:
        team_slug = DatasetIdentifier.parse(dataset_identifier).team_slug
    try:
        api_key = os.getenv("DARWIN_API_KEY")
        if api_key:
            client = Client.from_api_key(api_key)
        else:
            config_dir = Path.home() / ".darwin" / "config.yaml"
            client = Client.from_config(config_dir, team_slug=team_slug)
        return client
    except MissingConfig:
        if maybe_guest:
            return Client.from_guest()
        else:
            _error("Authenticate first")
    except InvalidLogin:
        _error("Please re-authenticate")
    except Unauthenticated:
        _error("Please re-authenticate")


def _console_theme() -> Theme:
    return Theme({"success": "bold green", "warning": "bold yellow", "error": "bold red"})


def _has_valid_status(status: str) -> bool:
    return status in ["new", "annotate", "review", "complete", "archived"]


def _print_new_json_format_warning(dataset: RemoteDataset) -> None:
    console = Console(theme=_console_theme(), stderr=True)
    console.print(
        "NOTE: Your dataset has been exported using new Darwin JSON 2.0 format.",
        "    If you wish to use the legacy Darwin format, please use the following to convert: ",
        "",
        f"    darwin convert darwin_1.0 {dataset.local_path} OUTPUT_DIR",
        "",
        sep="\n",
        style="warning",
    )<|MERGE_RESOLUTION|>--- conflicted
+++ resolved
@@ -814,10 +814,6 @@
     try:
         parser: ImportParser = get_importer(format)
         dataset: RemoteDataset = client.get_remote_dataset(dataset_identifier=dataset_slug)
-<<<<<<< HEAD
-        use_multi_cpu = cpu_limit is None or cpu_limit > 1
-        import_annotations(dataset, parser, files, append, class_prompt, delete_for_empty, False, use_multi_cpu, cpu_limit)
-=======
 
         import_annotations(
             dataset,
@@ -826,13 +822,13 @@
             append,
             class_prompt,
             delete_for_empty,
+            False,
             import_annotators,
             import_reviewers,
             use_multi_cpu,
             cpu_limit,
         )
 
->>>>>>> c2e325bf
     except ImporterNotFoundError:
         _error(f"Unsupported import format: {format}, currently supported: {import_formats}")
     except AttributeError as e:
