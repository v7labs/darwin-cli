--- conflicted
+++ resolved
@@ -93,15 +93,7 @@
         _error(f"Expected key prefix to be 7 characters long\n(example: {example_key})")
 
 
-<<<<<<< HEAD
 def authenticate(api_key: str, default_team: Optional[Union[str, bool]] = None, datasets_dir: Optional[Path] = None) -> Config:
-=======
-def authenticate(
-    api_key: str,
-    default_team: Optional[bool] = None,
-    datasets_dir: Optional[Path] = None,
-) -> Config:
->>>>>>> c1003faf
     """
     Authenticate the API key against the server and creates a configuration file for it.
 
@@ -129,7 +121,6 @@
         config_path.parent.mkdir(exist_ok=True)
 
         if default_team is None:
-<<<<<<< HEAD
             default_team_name = client.default_team if input(f"Make {client.default_team} the default team? [y/N] ") in ["Y", "y"] else None
         elif default_team is False:
             default_team_name = None
@@ -137,11 +128,6 @@
             default_team_name = client.default_team
         else:
             default_team_name = default_team
-=======
-            default_team = input(
-                f"Make {client.default_team} the default team? [y/N] "
-            ) in ["Y", "y"]
->>>>>>> c1003faf
         if datasets_dir is None:
             datasets_dir = Path(prompt("Datasets directory", "~/.darwin/datasets"))
 
