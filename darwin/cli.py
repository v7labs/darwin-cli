--- conflicted
+++ resolved
@@ -50,13 +50,8 @@
         fd.write("Darwin CLI error log")
         fd.write(f"Version: {__version__}")
         fd.write(f"OS: {platform.platform()}")
-<<<<<<< HEAD
-        fd.write(f"Command: {dumps(vars(args), check_circular=True)}")
-        fd.write(f"Error: {dumps(e, check_circular=True)}")
-=======
         fd.write(f"Command: {str(args)}")
         fd.write(f"Error: {str(e)}")
->>>>>>> 9def37aa
         fd.close()
 
         f._error(
