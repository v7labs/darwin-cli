--- conflicted
+++ resolved
@@ -82,11 +82,8 @@
             f.dataset_convert(args.dataset, args.format, args.output_dir)
         elif args.action == "migrate":
             f.migrate_dataset(args.dataset)
-<<<<<<< HEAD
-=======
         elif args.action == "split":
             f.split(args.dataset, args.val_percentage, args.test_percentage, args.seed)
->>>>>>> b5f6225b
         elif args.action == "help" or args.action is None:
             f.help(parser, "dataset")
 
