--- conflicted
+++ resolved
@@ -80,11 +80,8 @@
             default="native",
             help="Frames per second for video split (recommended: 1), use 'native' to use the videos intrinsic fps.",
         )
-<<<<<<< HEAD
-=======
         parser_push.add_argument("--frames", action="store_true", help="Annotate a video as independent frames")
 
->>>>>>> adcdb7b9
         parser_push.add_argument("--path", type=str, default=None, help="Folder to upload the files into.")
 
         # Remove
